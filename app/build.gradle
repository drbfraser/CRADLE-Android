apply plugin: 'com.android.application'
apply plugin: 'dagger.hilt.android.plugin'
apply plugin: "de.mannodermaus.android-junit5"
apply plugin: 'kotlin-android'
apply plugin: 'kotlin-kapt'
apply plugin: 'kotlin-parcelize'
apply plugin: 'com.google.gms.google-services'
apply plugin: 'com.google.firebase.firebase-perf'
apply plugin: 'com.google.firebase.crashlytics'


// Initialize the keystore credentials from the keystore.properties file
def filename = "keystore.properties"
def keystoreProperties = new Properties()

// Substitute with template if no configuration exists
if (!rootProject.file(filename).exists()) {
    filename += ".template"
}
keystoreProperties.load(new FileInputStream(rootProject.file(filename)))

android {

    signingConfigs {
        release {
            storeFile file(keystoreProperties['storeFile'])
            storePassword keystoreProperties['storePassword']
            keyAlias keystoreProperties['keyAlias']
            keyPassword keystoreProperties['keyPassword']
            enableV3Signing true
        }
    }

    defaultConfig {
        // Update this for new tags / new builds / new releases
        versionCode 49
        versionName "0.6.1-alpha"

        applicationId "com.cradleplatform.neptune"
<<<<<<< HEAD
        // Android 7 (2016) min / 14 (2023) support
        minSdkVersion 24
        targetSdkVersion 34
        compileSdk 34
        buildToolsVersion = '34.0.0'
=======
        // Android 5
        minSdkVersion 24
        targetSdkVersion 30
>>>>>>> ae68fd07
        // Set the base name for the compiled APKs.
        project.ext.set("archivesBaseName", "CRADLE");

        testInstrumentationRunner "androidx.test.runner.AndroidJUnitRunner"
        // testBuildType "release"
        vectorDrawables.useSupportLibrary = true

        javaCompileOptions {
            annotationProcessorOptions {
                // Export the Room database schema for use in testing
                arguments += ["room.schemaLocation": "$projectDir/schemas".toString()]
            }
        }

        ndk {
            // TensorFlow Lite: select only the ABI's we (likely) need
            // x86 just for emulator
            abiFilters 'armeabi-v7a', 'arm64-v8a', 'x86_64', 'x86'
        }
    }

    buildTypes {
        debug {
            versionNameSuffix ".debug"
        }
        release {
            signingConfig signingConfigs.release

            // Use R8 for minification to reduce the app size. See the link for details:
            // https://developer.android.com/studio/build/shrink-code
            //
            // Note that this may cause problems between debug builds (i.e., builds run directly
            // from Android Studio using the standard app configuration or ./gradlew installDebug)
            // and release builds (i.e., builds ready for Google Play Store distribution), because
            // unused methods are being removed.
            // * Sometimes, these unused methods are actually being used (e.g, some JNI call or a
            //   call via reflection), but R8 removes them anyway. This can result in errors
            //   appearing on release builds but not on debug builds. Fixing this usually involves
            //   putting a rule in our proguard-rules.pro file.
            // * Generally when adding new libraries, if the library is well-configured, then they
            //   will include any relevant R8 rules for us (e.g., for OkHttp, it's included in the
            //   library JAR and we don't do anything: https://square.github.io/okhttp/r8_proguard/)
            //
            // Before releasing a build, the release build must be tested thoroughly for defects;
            // testing on a debug build isn't sufficient.
            minifyEnabled true
            shrinkResources true
            proguardFiles getDefaultProguardFile(
                    'proguard-android-optimize.txt'),
                    'proguard-rules.pro'
        }
    }

    compileOptions {
        sourceCompatibility = JavaVersion.VERSION_17
        targetCompatibility = JavaVersion.VERSION_17
    }
    kotlinOptions {
        jvmTarget = "17"
    }

    buildFeatures {
        dataBinding true
        viewBinding true
    }

    sourceSets {
        // Adds exported schema location as test app assets.
        // https://developer.android.com/training/data-storage/room/
        // migrating-db-versions#export-schema
        androidTest.assets.srcDirs += files("$projectDir/schemas".toString())
    }
    namespace 'com.cradleplatform.neptune'
    androidResources {
        noCompress 'tflite'
    }
    lint {
        textOutput file('stdout')
        textReport true
    }
}

dependencies {
    implementation fileTree(dir: 'libs', include: ['*.jar'])
    implementation "com.google.android.play:core-ktx:1.8.1"

    implementation 'androidx.core:core-ktx:1.12.0'
    implementation "androidx.security:security-crypto:1.1.0-alpha02"

    def camerax_version = "1.1.0-alpha04"
    // CameraX core library using camera2 implementation
    implementation "androidx.camera:camera-camera2:$camerax_version"
    implementation "androidx.camera:camera-lifecycle:$camerax_version"

    implementation 'androidx.appcompat:appcompat:1.6.1'
    implementation 'androidx.constraintlayout:constraintlayout:2.1.4'
    implementation 'androidx.vectordrawable:vectordrawable:1.1.0'
    implementation 'androidx.recyclerview:recyclerview:1.3.2'
    implementation "androidx.paging:paging-runtime-ktx:3.2.1"
    implementation 'androidx.preference:preference-ktx:1.2.1'
    implementation 'androidx.core:core-ktx:1.12.0'
    implementation 'androidx.activity:activity-ktx:1.8.0'
    implementation 'androidx.fragment:fragment-ktx:1.6.1'
    def androidx_lifecycle_version = '2.6.2'
    implementation "androidx.lifecycle:lifecycle-livedata-ktx:$androidx_lifecycle_version"
    implementation "androidx.lifecycle:lifecycle-viewmodel-ktx:$androidx_lifecycle_version"
    implementation "androidx.lifecycle:lifecycle-extensions:2.2.0"
    implementation "androidx.startup:startup-runtime:1.1.1"
    implementation "androidx.work:work-runtime-ktx:2.8.1"
    def room_version = "2.6.0"
    implementation "androidx.room:room-runtime:$room_version"
    implementation "androidx.room:room-ktx:$room_version"
    implementation "androidx.room:room-paging:$room_version"
    kapt "androidx.room:room-compiler:$room_version"
    def kotlinx_coroutines_version = '1.7.3'
    implementation "org.jetbrains.kotlinx:kotlinx-coroutines-core:$kotlinx_coroutines_version"
    def nav_version = "2.7.4"
    implementation "androidx.navigation:navigation-fragment-ktx:$nav_version"
    implementation "androidx.navigation:navigation-ui-ktx:$nav_version"

    implementation "org.jetbrains.kotlin:kotlin-stdlib-jdk7:$kotlin_version"
    implementation "org.jetbrains.kotlin:kotlin-reflect:$kotlin_version"

    implementation 'com.google.android.material:material:1.3.0'
    implementation 'com.github.PhilJay:MPAndroidChart:3.1.0'

    implementation 'com.github.MikeOrtiz:TouchImageView:3.0.1'
    implementation 'com.loopj.android:android-async-http:1.4.11'

    implementation "com.google.dagger:hilt-android:$hilt_version"
    kapt "com.google.dagger:hilt-android-compiler:$hilt_version"
    implementation "androidx.hilt:hilt-work:$hilt_jetpack_version"
    kapt "androidx.hilt:hilt-compiler:$hilt_jetpack_version"
    kaptAndroidTest "androidx.hilt:hilt-compiler:$hilt_jetpack_version"

    def jackson_version = "2.12.3"
    implementation "com.fasterxml.jackson.core:jackson-databind:$jackson_version"
    implementation "com.fasterxml.jackson.module:jackson-module-kotlin:$jackson_version"

    def okhttp_version = "4.12.0"
    implementation "com.squareup.okhttp3:okhttp:$okhttp_version"

    // Time: Backport of Java 8's interfaces for Android
    // https://github.com/JakeWharton/ThreeTenABP
    implementation 'com.jakewharton.threetenabp:threetenabp:1.3.1'

    // TensorFlow (for OCR of CRADLE screen)
    // implementation 'org.tensorflow:tensorflow-lite:0.0.0-nightly'
    implementation 'org.tensorflow:tensorflow-lite:2.4.0'
    implementation 'org.tensorflow:tensorflow-lite-support:0.2.0-rc2'

    implementation 'com.google.firebase:firebase-analytics:18.0.3'
    implementation 'com.google.firebase:firebase-crashlytics:17.4.1'
    implementation 'com.google.firebase:firebase-perf:19.1.1'
    implementation 'com.google.firebase:firebase-storage:19.2.2'

    // Testing
    androidTestImplementation 'androidx.test:core:1.5.0'
    androidTestImplementation 'androidx.test:runner:1.5.2'
    androidTestImplementation 'androidx.test.ext:junit-ktx:1.1.5'
    androidTestImplementation 'androidx.test.ext:junit:1.1.5'
    androidTestImplementation 'androidx.test:rules:1.5.0'
    androidTestImplementation "androidx.room:room-testing:$room_version"
    testImplementation "org.jetbrains.kotlinx:kotlinx-coroutines-test:$kotlinx_coroutines_version"
    // junit 5 unit testing
    testImplementation 'org.junit.jupiter:junit-jupiter-api:5.7.1'
    testRuntimeOnly 'org.junit.jupiter:junit-jupiter-engine:5.7.1'
    // JSON library for testing
    //   The actual one is baked into the Android SDK so it fails if we try to test it
    //   Note: There is a reason for why Google decided to rewrite org.json: The licensing for
    //   org.json is not considered free (it has the don't-use-for-evil clause).
    testImplementation "org.json:json:20200518"
    testImplementation 'io.mockk:mockk:1.13.8'
    testImplementation 'org.mockito:mockito-core:5.6.0'
    testImplementation 'org.mockito:mockito-inline:5.2.0'
    androidTestImplementation 'androidx.test.espresso:espresso-core:3.3.0'
    // https://github.com/android/testing-samples/tree/master/ui/espresso/IdlingResourceSample
    implementation 'androidx.test.espresso:espresso-idling-resource:3.3.0'
    androidTestImplementation 'androidx.test.espresso:espresso-contrib:3.3.0'
    androidTestImplementation "io.mockk:mockk-android:1.11.0"
    testImplementation "com.squareup.okhttp3:mockwebserver:$okhttp_version"

    detekt "io.gitlab.arturbosch.detekt:detekt-formatting:$detekt_version"
    detekt "io.gitlab.arturbosch.detekt:detekt-cli:$detekt_version"
    // Gson library, used in model: FormTemplate.
    implementation 'com.google.code.gson:gson:2.8.2'
}

kotlin {
    jvmToolchain(17)
}

kapt {
    correctErrorTypes true
}
hilt {
    enableAggregatingTask = true
}<|MERGE_RESOLUTION|>--- conflicted
+++ resolved
@@ -37,17 +37,11 @@
         versionName "0.6.1-alpha"
 
         applicationId "com.cradleplatform.neptune"
-<<<<<<< HEAD
         // Android 7 (2016) min / 14 (2023) support
         minSdkVersion 24
         targetSdkVersion 34
         compileSdk 34
         buildToolsVersion = '34.0.0'
-=======
-        // Android 5
-        minSdkVersion 24
-        targetSdkVersion 30
->>>>>>> ae68fd07
         // Set the base name for the compiled APKs.
         project.ext.set("archivesBaseName", "CRADLE");
 
@@ -179,6 +173,7 @@
 
     implementation "com.google.dagger:hilt-android:$hilt_version"
     kapt "com.google.dagger:hilt-android-compiler:$hilt_version"
+    implementation "androidx.hilt:hilt-lifecycle-viewmodel:1.0.0-alpha03"
     implementation "androidx.hilt:hilt-work:$hilt_jetpack_version"
     kapt "androidx.hilt:hilt-compiler:$hilt_jetpack_version"
     kaptAndroidTest "androidx.hilt:hilt-compiler:$hilt_jetpack_version"
