--- conflicted
+++ resolved
@@ -20,6 +20,10 @@
 keystoreProperties.load(new FileInputStream(rootProject.file(filename)))
 
 android {
+    lintOptions {
+        textReport true
+        textOutput 'stdout'
+    }
 
     signingConfigs {
         release {
@@ -94,6 +98,9 @@
                     'proguard-rules.pro'
         }
     }
+    aaptOptions {
+        noCompress "tflite"
+    }
 
     compileOptions {
         sourceCompatibility = JavaVersion.VERSION_17
@@ -129,10 +136,7 @@
     implementation "com.google.android.play:core-ktx:1.8.1"
 
     implementation 'androidx.core:core-ktx:1.12.0'
-<<<<<<< HEAD
     implementation "androidx.security:security-crypto:1.1.0-alpha02"
-=======
->>>>>>> bf853e19
 
     def camerax_version = "1.1.0-alpha04"
     // CameraX core library using camera2 implementation
