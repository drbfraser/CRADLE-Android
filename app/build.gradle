--- conflicted
+++ resolved
@@ -137,11 +137,8 @@
 
 dependencies {
     implementation fileTree(dir: 'libs', include: ['*.jar'])
-<<<<<<< HEAD
     implementation 'com.google.android.play:core-ktx:1.8.1'
     coreLibraryDesugaring 'com.android.tools:desugar_jdk_libs:1.1.5'
-=======
->>>>>>> 799b1659
 
     def camerax_version = "1.1.0-alpha03"
     // CameraX core library using camera2 implementation
