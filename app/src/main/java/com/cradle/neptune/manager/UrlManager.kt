--- conflicted
+++ resolved
@@ -3,6 +3,8 @@
 import android.util.Log
 import com.cradle.neptune.model.Settings
 import javax.inject.Inject
+
+// TODO: Lots of duplicate properties in here, need to clean them out
 
 /**
  * Constructs the various URLs required for communicating with the server.
@@ -45,7 +47,6 @@
         get() = "$base/referral"
 
     /**
-<<<<<<< HEAD
      * Endpoint for retrieving follow up information.
      */
     val followUp: String
@@ -70,8 +71,6 @@
         get() = "$base/readings"
 
     /**
-=======
->>>>>>> b9011af4
      * The base server URL.
      */
     internal val base: String
