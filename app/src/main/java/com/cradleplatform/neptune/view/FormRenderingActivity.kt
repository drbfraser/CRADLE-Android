package com.cradleplatform.neptune.view

import android.app.AlertDialog
import android.content.Context
import android.content.Intent
import android.content.IntentFilter
import android.graphics.Rect
import android.os.Bundle
import android.provider.Settings
import android.view.Menu
import android.view.MenuItem
import android.view.MotionEvent
import android.view.View
import android.widget.Button
import android.widget.ImageButton
import android.widget.ImageView
import android.widget.LinearLayout
import android.widget.TextView
import android.widget.Toast
import androidx.activity.viewModels
import androidx.appcompat.app.AppCompatActivity
import androidx.lifecycle.lifecycleScope
import androidx.recyclerview.widget.LinearLayoutManager
import androidx.recyclerview.widget.RecyclerView
import com.cradleplatform.neptune.R
import com.cradleplatform.neptune.http_sms_service.sms.SMSReceiver
import com.cradleplatform.neptune.model.Answer
import com.cradleplatform.neptune.model.FormResponse
import com.cradleplatform.neptune.model.FormTemplate
import com.cradleplatform.neptune.model.Patient
import com.cradleplatform.neptune.model.Question
import com.cradleplatform.neptune.utilities.Protocol
import com.cradleplatform.neptune.view.adapters.FormViewAdapter
import com.cradleplatform.neptune.viewmodel.FormRenderingViewModel
import com.google.android.material.bottomsheet.BottomSheetBehavior
import dagger.hilt.android.AndroidEntryPoint
import kotlinx.coroutines.Dispatchers
import kotlinx.coroutines.launch
import java.io.Serializable

@Suppress("LargeClass")
@AndroidEntryPoint
class FormRenderingActivity : AppCompatActivity() {
    private var layoutManager: RecyclerView.LayoutManager? = null
    private var adapter: RecyclerView.Adapter<FormViewAdapter.ViewHolder>? = null
    private var patient: Patient? = null
    private var patientId: String? = null
    private var languageSelected: String? = null
    private var categoryViewList: MutableList<View> = mutableListOf()
    private var formResponseId: Long? = null
    private lateinit var recyclerView: RecyclerView
    private lateinit var bottomSheetCurrentSection: TextView
    private lateinit var bottomSheetCategoryContainer: LinearLayout
    private lateinit var bottomSheet: LinearLayout
    private lateinit var bottomSheetBehaviour: BottomSheetBehavior<View>
    private lateinit var formStateBtn: ImageButton
    private lateinit var formNextBtn: ImageButton
    private lateinit var formPrevBtn: ImageButton
    private lateinit var smsReceiver: SMSReceiver
    val viewModel: FormRenderingViewModel by viewModels()

    override fun onSupportNavigateUp(): Boolean {

        val builder = AlertDialog.Builder(this)
        builder.setTitle(R.string.are_you_sure)
        builder.setMessage(R.string.discard_form_dialog)

        builder.setPositiveButton(R.string.yes) { _, _ ->
            returnToPatientProfile()
        }

        builder.setNegativeButton(R.string.no) { _, _ ->
            //Do nothing...
        }
        builder.show()
        return true
    }

    override fun onCreate(savedInstanceState: Bundle?) {
        super.onCreate(savedInstanceState)
        setContentView(R.layout.activity_form_rendering)

        //Getting the formTemplate from the intent
        val formTemplateFromIntent =
            intent.getSerializableExtra(EXTRA_FORM_TEMPLATE) as FormTemplate

        viewModel.currentFormTemplate = formTemplateFromIntent
        viewModel.populateEmptyIds(applicationContext)

        //Clear previous answers in view-model
        viewModel.clearAnswers()
        viewModel.changeCategory(FIRST_CATEGORY_POSITION)

        val answers = intent.getSerializableExtra(EXTRA_ANSWERS) as Map<String, Answer>?
        answers?.forEach { (s, answer) -> viewModel.addAnswer(s, answer) }

        // If the form was rendered from a saved form response, grab the form response ID
        if (intent.getBooleanExtra(EXTRA_IS_FROM_SAVED_FORM_RESPONSE, false)) {
            formResponseId = intent.getLongExtra(EXTRA_FORM_RESPONSE_ID, 0)
        }

        setUpBottomSheet(intent.getStringExtra(EXTRA_LANGUAGE_SELECTED))

        //observe changes to current category
        viewModel.currentCategory().observe(this) {
            categoryChanged(it)
        }

        //observe changes to current answers
        viewModel.currentAnswers().observe(this) {
            updateQuestionsTotalText()
        }

        supportActionBar?.setDisplayHomeAsUpEnabled(true)

        //Getting the patient from the intent (ID and Patient Object)
        patientId = intent.getStringExtra(EXTRA_PATIENT_ID)!!
        patient = intent.getSerializableExtra(EXTRA_PATIENT_OBJECT)!! as Patient

        //Getting the language selected from the intent
        languageSelected = intent.getStringExtra(EXTRA_LANGUAGE_SELECTED)

        //Form a question list from Category to next category
        //Pass the list to recyclerView

        layoutManager = LinearLayoutManager(this)

        recyclerView = findViewById<RecyclerView>(R.id.form_recycler_view)
        recyclerView.layoutManager = layoutManager

        recyclerView.recycledViewPool.setMaxRecycledViews(0, 0)

        //check if language selected exists in the form template
        //The language's available are already shown in the dropdown

        adapter = FormViewAdapter(viewModel, languageSelected!!, patient)

        recyclerView.adapter = adapter

        smsReceiver = viewModel.getSMSReceiver()
        setupSMSReceiver(smsReceiver)

        viewModel.setSMSSenderContext(this)
    }

    private fun setupSMSReceiver(smsReceiver: SMSReceiver) {
        val intentFilter = IntentFilter()
        intentFilter.addAction("android.provider.Telephony.SMS_RECEIVED")
        intentFilter.priority = Int.MAX_VALUE

        registerReceiver(smsReceiver, intentFilter)
    }

    override fun onStop() {
        if (smsReceiver != null) {
            unregisterReceiver(smsReceiver)
        }
        super.onStop()
    }

    override fun onCreateOptionsMenu(menu: Menu?): Boolean {
        menuInflater.inflate(R.menu.menu_forms, menu)

        // Retrieve the saved form status from your logic, e.g., checking if formResponseId is not null
        val isFormSaved = formResponseId != null

        // Find the delete menu item and set its visibility based on the form saved status
        val deleteMenuItem = menu?.findItem(R.id.formDelete)
        deleteMenuItem?.isVisible = isFormSaved

        return true
    }

    fun onSubmitFormAction(menuItem: MenuItem) {
        //A toast is displayed to user if fields are not input correctly
        val (allFieldsFilledCorrectly, toastText) = viewModel.areAllFieldsFilledCorrectly(
            languageSelected!!,
            applicationContext
        )
        if (allFieldsFilledCorrectly) {
            showFormSubmissionModeDialog(languageSelected!!)
        } else {
            Toast.makeText(this, toastText, Toast.LENGTH_LONG).show()
        }
    }

    fun onDeleteFormAction(menuItem: MenuItem) {
        if (formResponseId != null) {
            val builder = AlertDialog.Builder(this)
            builder.setTitle("Delete Form")
            builder.setMessage("Are you sure you want to delete this form? This action cannot be undone.")

            builder.setPositiveButton(R.string.yes) { _, _ ->
                lifecycleScope.launch {
                    deleteFormAndNavigateBack()
                }
            }
            builder.setNegativeButton(R.string.no) { _, _ ->
                // Do nothing...
            }
            builder.show()
        }
    }

    private suspend fun deleteFormAndNavigateBack() {
        if (formResponseId != null) {

            viewModel.removeFormResponseFromDatabaseById(formResponseId!!)

            // Notify the adapter that the form has been deleted
            adapter?.notifyDataSetChanged()

            // Finish the current activity and go back to the previous one
            finish()
        }
    }

    private fun showFormSubmissionModeDialog(languageSelected: String) {
        val builder = AlertDialog.Builder(this)
        builder.setTitle(R.string.how_to_submit)
        builder.setMessage(R.string.choose_an_option)
        // The ViewModel returns "CELLULAR" or "WIFI" or ""
        val internetString = viewModel.getInternetTypeString(applicationContext)

        if (internetString.isEmpty()) {
            builder.setPositiveButton(getString(R.string.form_dialog_not_connected_internet)) { _, _ ->
                val intent = Intent(Settings.ACTION_WIRELESS_SETTINGS)
                startActivity(intent)
            }
        } else {
            builder.setPositiveButton(internetString) { _, _ ->
<<<<<<< HEAD
                formSubmission(languageSelected, Protocol.SMS)
=======
                saveForm(languageSelected, false)
                formSubmission(languageSelected, "HTTP")
>>>>>>> 3385dc6b
                returnToPatientProfile()
            }
        }

        builder.setNeutralButton("SAVE AND SEND LATER") { _, _ ->
            saveForm(languageSelected, true)
            Toast.makeText(
                applicationContext,
                R.string.saved_form_success_dialog,
                Toast.LENGTH_SHORT
            ).show()
            returnToPatientProfile()
        }

        builder.setNegativeButton(R.string.SMS) { _, _ ->
            formSubmission(languageSelected, Protocol.SMS)
            // SMSSender will finish this activity, so we don't need to do it here
        }
        builder.show()
    }

    private fun returnToPatientProfile() {
        intent = PatientProfileActivity.makeIntentForPatientId(applicationContext, patientId!!)
        // Clear the stack above PatientProfileActivity
        intent.addFlags(Intent.FLAG_ACTIVITY_CLEAR_TOP)
        startActivity(intent)
    }

    private fun formSubmission(languageSelected: String, submissionMode: Protocol) {
        lifecycleScope.launch(Dispatchers.IO) {
            viewModel.submitForm(
                patientId!!,
                languageSelected,
                submissionMode,
                applicationContext,
                formResponseId
            )
        }
    }

    private fun saveForm(languageSelected: String, saveDraft: Boolean) {
        lifecycleScope.launch(Dispatchers.IO) {
            viewModel.saveFormResponseToDatabase(patientId!!, languageSelected, formResponseId, saveDraft)
        }
    }

    private fun categoryChanged(currCategory: Int) {
        this.title = viewModel.categoryList?.getOrNull(currCategory - 1)?.first ?: "Cradle"

        bottomSheetCurrentSection.text = String.format(
            getString(R.string.form_current_section),
            currCategory, viewModel.categoryList?.size ?: 1
        )

        hideBottomSheet()

        adapter = FormViewAdapter(viewModel, languageSelected!!, patient)
        recyclerView.adapter = adapter

        formNextBtn.background = viewModel.isNextButtonVisible(applicationContext)
        formPrevBtn.background = viewModel.isPrevButtonVisible(applicationContext)

        categoryViewList.forEach { categoryView ->
            categoryView.findViewById<Button>(R.id.category_row_btn)?.let { button ->
                button.background = getDrawable(R.drawable.rounded_button_grey)
            }
        }
        val button: Button? =
            categoryViewList.getOrNull(currCategory - 1)?.findViewById(R.id.category_row_btn)
        button?.background = getDrawable(R.drawable.rounded_button_teal)
    }

    private fun updateQuestionsTotalText() {
        viewModel.categoryList?.forEachIndexed { index, pair ->
            val categoryView = categoryViewList.getOrNull(index)
            if (categoryView != null) {
                val requiredTextView: TextView =
                    categoryView.findViewById(R.id.category_row_required_tv)
                val requiredIcon: ImageView =
                    categoryView.findViewById(R.id.category_row_indicator_icon)
                val optionalTextView: TextView =
                    categoryView.findViewById(R.id.category_row_optional_tv)
                val requiredTextIconPair =
                    viewModel.getRequiredFieldsTextAndIcon(pair.second, applicationContext)

                requiredTextView.text = requiredTextIconPair.first
                optionalTextView.text = viewModel.getOptionalFieldsText(pair.second)

                requiredTextIconPair.second?.let {
                    requiredIcon.setImageDrawable(it)
                }
            }
        }
    }

    private fun setUpBottomSheet(languageSelected: String?) {
        bottomSheetCategoryContainer = findViewById(R.id.form_category_container)
        bottomSheetCurrentSection = findViewById(R.id.bottomSheetCurrentSection)
        bottomSheet = findViewById(R.id.form_bottom_sheet)
        bottomSheetBehaviour = BottomSheetBehavior.from(bottomSheet)
        formStateBtn = findViewById(R.id.form_state_button)

        bottomSheetBehaviour.isDraggable = false
        formStateBtn.setOnClickListener {
            when (bottomSheetBehaviour.state) {
                BottomSheetBehavior.STATE_EXPANDED -> {
                    hideBottomSheet()
                }

                else -> {
                    showBottomSheet()
                }
            }
        }

        viewModel.setCategorizedQuestions(languageSelected ?: "English", applicationContext)
        viewModel.categoryList?.forEachIndexed { index, pair ->
            val category = getCategoryRow(pair, index + 1)
            bottomSheetCategoryContainer.addView(category)
            categoryViewList.add(category)
        }

        formNextBtn = findViewById(R.id.form_next_category_button)
        formPrevBtn = findViewById(R.id.form_prev_category_button)

        formNextBtn.background = viewModel.isNextButtonVisible(applicationContext)
        formPrevBtn.background = viewModel.isPrevButtonVisible(applicationContext)

        formNextBtn.setOnClickListener {
            viewModel.goNextCategory()
        }
        formPrevBtn.setOnClickListener {
            viewModel.goPrevCategory()
        }
    }

    private fun getCategoryRow(
        categoryPair: Pair<String, List<Question>?>,
        categoryNumber: Int
    ): View {
        val category = this.layoutInflater.inflate(R.layout.category_row_item, null)
        val requiredTextView: TextView = category.findViewById(R.id.category_row_required_tv)
        val optionalTextView: TextView = category.findViewById(R.id.category_row_optional_tv)
        val button: Button = category.findViewById(R.id.category_row_btn)
        val requiredIcon: ImageView = category.findViewById(R.id.category_row_indicator_icon)

        val requiredTextIconPair =
            viewModel.getRequiredFieldsTextAndIcon(categoryPair.second, applicationContext)

        button.text = categoryPair.first
        if (categoryNumber == FIRST_CATEGORY_POSITION) {
            // set the first button as selected
            button.background = getDrawable(R.drawable.rounded_button_teal)
        }
        button.setOnClickListener {
            viewModel.changeCategory(categoryNumber)
        }
        requiredTextView.text = requiredTextIconPair.first
        optionalTextView.text = viewModel.getOptionalFieldsText(categoryPair.second)

        requiredTextIconPair.second?.let {
            requiredIcon.setImageDrawable(it)
        }

        return category
    }

    private fun hideBottomSheet() {
        recyclerView.alpha = 1F
        bottomSheetBehaviour.state = BottomSheetBehavior.STATE_COLLAPSED
        formStateBtn.background = getDrawable(R.drawable.ic_baseline_arrow_up_24)
    }

    private fun showBottomSheet() {
        recyclerView.alpha = 0.3F
        bottomSheetBehaviour.state = BottomSheetBehavior.STATE_EXPANDED
        formStateBtn.background = getDrawable(R.drawable.ic_baseline_arrow_down_24)
    }

    /**
     * Hide bottom sheet if clicked outside boundaries
     * Code taken from: https://stackoverflow.com/questions/38185902/android-bottomsheet-how-to-collapse-when-clicked-outside
     */
    override fun dispatchTouchEvent(event: MotionEvent): Boolean {
        if (event.action == MotionEvent.ACTION_DOWN) {
            if (bottomSheetBehaviour.state == BottomSheetBehavior.STATE_EXPANDED) {
                val outRect = Rect()
                bottomSheet.getGlobalVisibleRect(outRect)
                if (!outRect.contains(event.rawX.toInt(), event.rawY.toInt())) {
                    hideBottomSheet()
                }
            }
        }
        return super.dispatchTouchEvent(event)
    }

    companion object {
        private const val EXTRA_FORM_TEMPLATE = "JSON string for form template"
        private const val EXTRA_PATIENT_ID = "Patient id that the form is created for"
        private const val EXTRA_LANGUAGE_SELECTED = "String of language selected for a FormTemplate"
        private const val EXTRA_PATIENT_OBJECT = "The Patient object used to start patient profile"
        private const val EXTRA_ANSWERS = "The answers in the saved form response"
        private const val EXTRA_FORM_RESPONSE_ID = "The ID of the saved form response"
        private const val EXTRA_IS_FROM_SAVED_FORM_RESPONSE =
            "Whether the form that is being generated is a saved form"
        const val FIRST_CATEGORY_POSITION = 1

        @JvmStatic
        fun makeIntentWithFormTemplate(
            context: Context,
            formTemplate: FormTemplate,
            formLanguage: String,
            patientId: String,
            patient: Patient?
        ): Intent {
            val bundle = Bundle()
            bundle.putSerializable(EXTRA_FORM_TEMPLATE, formTemplate)
            bundle.putSerializable(EXTRA_PATIENT_OBJECT, patient)

            return Intent(context, FormRenderingActivity::class.java).apply {
                this.putExtra(EXTRA_PATIENT_ID, patientId)
                this.putExtra(EXTRA_LANGUAGE_SELECTED, formLanguage)
                this.putExtras(bundle)
            }
        }

        @JvmStatic
        fun makeIntentWithFormResponse(
            context: Context,
            formResponse: FormResponse,
            patient: Patient?
        ): Intent {
            val bundle = Bundle()
            bundle.putSerializable(EXTRA_FORM_TEMPLATE, formResponse.formTemplate)
            bundle.putSerializable(EXTRA_PATIENT_OBJECT, patient)
            bundle.putSerializable(EXTRA_ANSWERS, formResponse.answers as Serializable)

            return Intent(context, FormRenderingActivity::class.java).apply {
                this.putExtra(EXTRA_PATIENT_ID, formResponse.patientId)
                this.putExtra(EXTRA_LANGUAGE_SELECTED, formResponse.language)
                this.putExtra(EXTRA_FORM_RESPONSE_ID, formResponse.formResponseId)
                this.putExtra(EXTRA_IS_FROM_SAVED_FORM_RESPONSE, true)
                this.putExtras(bundle)
            }
        }
    }
}<|MERGE_RESOLUTION|>--- conflicted
+++ resolved
@@ -229,12 +229,7 @@
             }
         } else {
             builder.setPositiveButton(internetString) { _, _ ->
-<<<<<<< HEAD
                 formSubmission(languageSelected, Protocol.SMS)
-=======
-                saveForm(languageSelected, false)
-                formSubmission(languageSelected, "HTTP")
->>>>>>> 3385dc6b
                 returnToPatientProfile()
             }
         }
