package com.cradleplatform.neptune.view

import android.app.AlertDialog
import android.content.Context
import android.content.Intent
import android.content.IntentFilter
import android.graphics.Rect
import android.os.Bundle
import android.provider.Settings
import android.view.Menu
import android.view.MenuItem
import android.view.MotionEvent
import android.view.View
import android.widget.Button
import android.widget.ImageButton
import android.widget.ImageView
import android.widget.LinearLayout
import android.widget.TextView
import android.widget.Toast
import androidx.activity.viewModels
import androidx.appcompat.app.AppCompatActivity
import androidx.lifecycle.lifecycleScope
import androidx.recyclerview.widget.LinearLayoutManager
import androidx.recyclerview.widget.RecyclerView
import com.cradleplatform.neptune.R
import com.cradleplatform.neptune.model.Answer
import com.cradleplatform.neptune.model.FormResponse
import com.cradleplatform.neptune.model.FormTemplate
import com.cradleplatform.neptune.model.Patient
import com.cradleplatform.neptune.model.Question
import com.cradleplatform.neptune.view.adapters.FormViewAdapter
import com.cradleplatform.neptune.viewmodel.FormRenderingViewModel
import com.cradleplatform.neptune.http_sms_service.sms.SMSReceiver
import com.google.android.material.bottomsheet.BottomSheetBehavior
import dagger.hilt.android.AndroidEntryPoint
import kotlinx.coroutines.Dispatchers
import kotlinx.coroutines.launch
import java.io.Serializable

@Suppress("LargeClass")
@AndroidEntryPoint
class FormRenderingActivity : AppCompatActivity() {
    private var layoutManager: RecyclerView.LayoutManager? = null
    private var adapter: RecyclerView.Adapter<FormViewAdapter.ViewHolder>? = null
    private var patient: Patient? = null
    private var patientId: String? = null
    private var languageSelected: String? = null
    private var categoryViewList: MutableList<View> = mutableListOf()
    private var formResponseId: Long? = null
    private lateinit var recyclerView: RecyclerView
    private lateinit var bottomSheetCurrentSection: TextView
    private lateinit var bottomSheetCategoryContainer: LinearLayout
    private lateinit var bottomSheet: LinearLayout
    private lateinit var bottomSheetBehaviour: BottomSheetBehavior<View>
    private lateinit var formStateBtn: ImageButton
    private lateinit var formNextBtn: ImageButton
    private lateinit var formPrevBtn: ImageButton
    private lateinit var smsReceiver: SMSReceiver
    val viewModel: FormRenderingViewModel by viewModels()

    override fun onSupportNavigateUp(): Boolean {

        val builder = AlertDialog.Builder(this)
        builder.setTitle(R.string.are_you_sure)
        builder.setMessage(R.string.discard_form_dialog)

        builder.setPositiveButton(R.string.yes) { _, _ ->
            returnToPatientProfile()
        }

        builder.setNegativeButton(R.string.no) { _, _ ->
            //Do nothing...
        }
        builder.show()
        return true
    }

    override fun onCreate(savedInstanceState: Bundle?) {
        super.onCreate(savedInstanceState)
        setContentView(R.layout.activity_form_rendering)

        //Getting the formTemplate from the intent
        val formTemplateFromIntent =
            intent.getSerializableExtra(EXTRA_FORM_TEMPLATE) as FormTemplate

        viewModel.currentFormTemplate = formTemplateFromIntent
        viewModel.populateEmptyIds(applicationContext)

        //Clear previous answers in view-model
        viewModel.clearAnswers()
        viewModel.changeCategory(FIRST_CATEGORY_POSITION)

        val answers = intent.getSerializableExtra(EXTRA_ANSWERS) as Map<String, Answer>?
        answers?.forEach { (s, answer) -> viewModel.addAnswer(s, answer) }

        // If the form was rendered from a saved form response, grab the form response ID
        if (intent.getBooleanExtra(EXTRA_IS_FROM_SAVED_FORM_RESPONSE, false)) {
            formResponseId = intent.getLongExtra(EXTRA_FORM_RESPONSE_ID, 0)
        }

        setUpBottomSheet(intent.getStringExtra(EXTRA_LANGUAGE_SELECTED))

        //observe changes to current category
        viewModel.currentCategory().observe(this) {
            categoryChanged(it)
        }

        //observe changes to current answers
        viewModel.currentAnswers().observe(this) {
            updateQuestionsTotalText()
        }

        supportActionBar?.setDisplayHomeAsUpEnabled(true)

        //Getting the patient from the intent (ID and Patient Object)
        patientId = intent.getStringExtra(EXTRA_PATIENT_ID)!!
        patient = intent.getSerializableExtra(EXTRA_PATIENT_OBJECT)!! as Patient

        //Getting the language selected from the intent
        languageSelected = intent.getStringExtra(EXTRA_LANGUAGE_SELECTED)

        //Form a question list from Category to next category
        //Pass the list to recyclerView

        layoutManager = LinearLayoutManager(this)

        recyclerView = findViewById<RecyclerView>(R.id.form_recycler_view)
        recyclerView.layoutManager = layoutManager

        recyclerView.recycledViewPool.setMaxRecycledViews(0, 0)

        //check if language selected exists in the form template
        //The language's available are already shown in the dropdown

        adapter = FormViewAdapter(viewModel, languageSelected!!, patient)

        recyclerView.adapter = adapter

        smsReceiver = viewModel.getSMSReceiver()
        setupSMSReceiver(smsReceiver)

        viewModel.setSMSSenderContext(this)
    }

    private fun setupSMSReceiver(smsReceiver: SMSReceiver) {
        val intentFilter = IntentFilter()
        intentFilter.addAction("android.provider.Telephony.SMS_RECEIVED")
        intentFilter.priority = Int.MAX_VALUE

        registerReceiver(smsReceiver, intentFilter)
    }

    override fun onStop() {
        if (smsReceiver != null) {
            unregisterReceiver(smsReceiver)
        }
        super.onStop()
    }

    override fun onCreateOptionsMenu(menu: Menu?): Boolean {
        menuInflater.inflate(R.menu.menu_forms, menu)
        return true
    }

    fun onSubmitFormAction(menuItem: MenuItem) {
        //A toast is displayed to user if require field is not filled
        if (viewModel.isRequiredFieldsFilled(languageSelected!!, applicationContext)) {
            showFormSubmissionModeDialog(languageSelected!!)
        }
    }

    private fun showFormSubmissionModeDialog(languageSelected: String) {
        val builder = AlertDialog.Builder(this)
        builder.setTitle(R.string.how_to_submit)
        builder.setMessage(R.string.choose_an_option)
        // The ViewModel returns "CELLULAR" or "WIFI" or ""
        val internetString = viewModel.getInternetTypeString(applicationContext)

        if (internetString.isEmpty()) {
            builder.setPositiveButton(getString(R.string.form_dialog_not_connected_internet)) { _, _ ->
                val intent = Intent(Settings.ACTION_WIRELESS_SETTINGS)
                startActivity(intent)
            }
        } else {
            builder.setPositiveButton(internetString) { _, _ ->
                formSubmission(languageSelected, "HTTP")
                returnToPatientProfile()
            }
        }

        builder.setNeutralButton("SAVE AND SEND LATER") { _, _ ->
            saveForm(languageSelected)
            Toast.makeText(applicationContext, R.string.saved_form_success_dialog, Toast.LENGTH_SHORT).show()
            returnToPatientProfile()
        }

        builder.setNegativeButton(R.string.SMS) { _, _ ->
            formSubmission(languageSelected, "SMS")
<<<<<<< HEAD
=======
            returnToPatientProfile()
>>>>>>> 1f1d20cd
        }
        builder.show()
    }

    private fun returnToPatientProfile() {
        intent = PatientProfileActivity.makeIntentForPatientId(applicationContext, patientId!!)
        // Clear the stack above PatientProfileActivity
        intent.addFlags(Intent.FLAG_ACTIVITY_CLEAR_TOP)
        startActivity(intent)
    }

    private fun formSubmission(languageSelected: String, submissionMode: String) {
        lifecycleScope.launch(Dispatchers.IO) {
            viewModel.submitForm(patientId!!, languageSelected, submissionMode, applicationContext, formResponseId)
        }
    }

    private fun saveForm(languageSelected: String) {
        lifecycleScope.launch(Dispatchers.IO) {
            viewModel.saveFormResponseToDatabase(patientId!!, languageSelected, formResponseId)
        }
    }

    private fun categoryChanged(currCategory: Int) {
        this.title = viewModel.categoryList?.getOrNull(currCategory - 1)?.first ?: "Cradle"

        bottomSheetCurrentSection.text = String.format(
            getString(R.string.form_current_section),
            currCategory, viewModel.categoryList?.size ?: 1
        )

        hideBottomSheet()

        adapter = FormViewAdapter(viewModel, languageSelected!!, patient)
        recyclerView.adapter = adapter

        formNextBtn.background = viewModel.isNextButtonVisible(applicationContext)
        formPrevBtn.background = viewModel.isPrevButtonVisible(applicationContext)

        categoryViewList.forEach { categoryView ->
            categoryView.findViewById<Button>(R.id.category_row_btn)?.let { button ->
                button.background = getDrawable(R.drawable.rounded_button_grey)
            }
        }
        val button: Button? = categoryViewList.getOrNull(currCategory - 1)?.findViewById(R.id.category_row_btn)
        button?.background = getDrawable(R.drawable.rounded_button_teal)
    }

    private fun updateQuestionsTotalText() {
        viewModel.categoryList?.forEachIndexed { index, pair ->
            val categoryView = categoryViewList.getOrNull(index)
            if (categoryView != null) {
                val requiredTextView: TextView = categoryView.findViewById(R.id.category_row_required_tv)
                val requiredIcon: ImageView = categoryView.findViewById(R.id.category_row_indicator_icon)
                val optionalTextView: TextView = categoryView.findViewById(R.id.category_row_optional_tv)
                val requiredTextIconPair = viewModel.getRequiredFieldsTextAndIcon(pair.second, applicationContext)

                requiredTextView.text = requiredTextIconPair.first
                optionalTextView.text = viewModel.getOptionalFieldsText(pair.second)

                requiredTextIconPair.second?.let {
                    requiredIcon.setImageDrawable(it)
                }
            }
        }
    }

    private fun setUpBottomSheet(languageSelected: String?) {
        bottomSheetCategoryContainer = findViewById(R.id.form_category_container)
        bottomSheetCurrentSection = findViewById(R.id.bottomSheetCurrentSection)
        bottomSheet = findViewById(R.id.form_bottom_sheet)
        bottomSheetBehaviour = BottomSheetBehavior.from(bottomSheet)
        formStateBtn = findViewById(R.id.form_state_button)

        bottomSheetBehaviour.isDraggable = false
        formStateBtn.setOnClickListener {
            when (bottomSheetBehaviour.state) {
                BottomSheetBehavior.STATE_EXPANDED -> {
                    hideBottomSheet()
                }
                else -> {
                    showBottomSheet()
                }
            }
        }

        viewModel.setCategorizedQuestions(languageSelected ?: "English", applicationContext)
        viewModel.categoryList?.forEachIndexed { index, pair ->
            val category = getCategoryRow(pair, index + 1)
            bottomSheetCategoryContainer.addView(category)
            categoryViewList.add(category)
        }

        formNextBtn = findViewById(R.id.form_next_category_button)
        formPrevBtn = findViewById(R.id.form_prev_category_button)

        formNextBtn.background = viewModel.isNextButtonVisible(applicationContext)
        formPrevBtn.background = viewModel.isPrevButtonVisible(applicationContext)

        formNextBtn.setOnClickListener {
            viewModel.goNextCategory()
        }
        formPrevBtn.setOnClickListener {
            viewModel.goPrevCategory()
        }
    }

    private fun getCategoryRow(categoryPair: Pair<String, List<Question>?>, categoryNumber: Int): View {
        val category = this.layoutInflater.inflate(R.layout.category_row_item, null)
        val requiredTextView: TextView = category.findViewById(R.id.category_row_required_tv)
        val optionalTextView: TextView = category.findViewById(R.id.category_row_optional_tv)
        val button: Button = category.findViewById(R.id.category_row_btn)
        val requiredIcon: ImageView = category.findViewById(R.id.category_row_indicator_icon)

        val requiredTextIconPair = viewModel.getRequiredFieldsTextAndIcon(categoryPair.second, applicationContext)

        button.text = categoryPair.first
        if (categoryNumber == FIRST_CATEGORY_POSITION) {
            // set the first button as selected
            button.background = getDrawable(R.drawable.rounded_button_teal)
        }
        button.setOnClickListener {
            viewModel.changeCategory(categoryNumber)
        }
        requiredTextView.text = requiredTextIconPair.first
        optionalTextView.text = viewModel.getOptionalFieldsText(categoryPair.second)

        requiredTextIconPair.second?.let {
            requiredIcon.setImageDrawable(it)
        }

        return category
    }

    private fun hideBottomSheet() {
        recyclerView.alpha = 1F
        bottomSheetBehaviour.state = BottomSheetBehavior.STATE_COLLAPSED
        formStateBtn.background = getDrawable(R.drawable.ic_baseline_arrow_up_24)
    }

    private fun showBottomSheet() {
        recyclerView.alpha = 0.3F
        bottomSheetBehaviour.state = BottomSheetBehavior.STATE_EXPANDED
        formStateBtn.background = getDrawable(R.drawable.ic_baseline_arrow_down_24)
    }

    /**
     * Hide bottom sheet if clicked outside boundaries
     * Code taken from: https://stackoverflow.com/questions/38185902/android-bottomsheet-how-to-collapse-when-clicked-outside
     */
    override fun dispatchTouchEvent(event: MotionEvent): Boolean {
        if (event.action == MotionEvent.ACTION_DOWN) {
            if (bottomSheetBehaviour.state == BottomSheetBehavior.STATE_EXPANDED) {
                val outRect = Rect()
                bottomSheet.getGlobalVisibleRect(outRect)
                if (!outRect.contains(event.rawX.toInt(), event.rawY.toInt())) {
                    hideBottomSheet()
                }
            }
        }
        return super.dispatchTouchEvent(event)
    }

    companion object {
        private const val EXTRA_FORM_TEMPLATE = "JSON string for form template"
        private const val EXTRA_PATIENT_ID = "Patient id that the form is created for"
        private const val EXTRA_LANGUAGE_SELECTED = "String of language selected for a FormTemplate"
        private const val EXTRA_PATIENT_OBJECT = "The Patient object used to start patient profile"
        private const val EXTRA_ANSWERS = "The answers in the saved form response"
        private const val EXTRA_FORM_RESPONSE_ID = "The ID of the saved form response"
        private const val EXTRA_IS_FROM_SAVED_FORM_RESPONSE = "Whether the form that is being generated is a saved form"
        const val FIRST_CATEGORY_POSITION = 1

        @JvmStatic
        fun makeIntentWithFormTemplate(
            context: Context,
            formTemplate: FormTemplate,
            formLanguage: String,
            patientId: String,
            patient: Patient?
        ): Intent {
            val bundle = Bundle()
            bundle.putSerializable(EXTRA_FORM_TEMPLATE, formTemplate)
            bundle.putSerializable(EXTRA_PATIENT_OBJECT, patient)

            return Intent(context, FormRenderingActivity::class.java).apply {
                this.putExtra(EXTRA_PATIENT_ID, patientId)
                this.putExtra(EXTRA_LANGUAGE_SELECTED, formLanguage)
                this.putExtras(bundle)
            }
        }

        @JvmStatic
        fun makeIntentWithFormResponse(
            context: Context,
            formResponse: FormResponse,
            patient: Patient?
        ): Intent {
            val bundle = Bundle()
            bundle.putSerializable(EXTRA_FORM_TEMPLATE, formResponse.formTemplate)
            bundle.putSerializable(EXTRA_PATIENT_OBJECT, patient)
            bundle.putSerializable(EXTRA_ANSWERS, formResponse.answers as Serializable)

            return Intent(context, FormRenderingActivity::class.java).apply {
                this.putExtra(EXTRA_PATIENT_ID, formResponse.patientId)
                this.putExtra(EXTRA_LANGUAGE_SELECTED, formResponse.language)
                this.putExtra(EXTRA_FORM_RESPONSE_ID, formResponse.formResponseId)
                this.putExtra(EXTRA_IS_FROM_SAVED_FORM_RESPONSE, true)
                this.putExtras(bundle)
            }
        }
    }
}<|MERGE_RESOLUTION|>--- conflicted
+++ resolved
@@ -196,10 +196,7 @@
 
         builder.setNegativeButton(R.string.SMS) { _, _ ->
             formSubmission(languageSelected, "SMS")
-<<<<<<< HEAD
-=======
             returnToPatientProfile()
->>>>>>> 1f1d20cd
         }
         builder.show()
     }
