package com.cradleplatform.neptune.view

import android.content.Context
import android.content.Intent
import android.os.Bundle
import android.widget.Button
import android.widget.Toast
import androidx.activity.viewModels
import androidx.appcompat.app.AppCompatActivity
import androidx.core.widget.doOnTextChanged
import androidx.databinding.DataBindingUtil
import com.cradleplatform.neptune.R
import com.cradleplatform.neptune.databinding.ActivityFormSelectionBinding
import com.cradleplatform.neptune.model.Patient
import com.cradleplatform.neptune.viewmodel.FormSelectionViewModel
import com.google.android.material.textfield.TextInputLayout
import dagger.hilt.android.AndroidEntryPoint

@AndroidEntryPoint
class FormSelectionActivity : AppCompatActivity() {

    private var binding: ActivityFormSelectionBinding? = null

    private val viewModel: FormSelectionViewModel by viewModels()

    private var currentID: String? = null

    private var currentPatient: Patient? = null

    override fun onCreate(savedInstanceState: Bundle?) {
        super.onCreate(savedInstanceState)
        setContentView(R.layout.activity_form_selection)

        binding = DataBindingUtil.setContentView(this, R.layout.activity_form_selection)
        binding?.apply {
            viewModel = this@FormSelectionActivity.viewModel
            lifecycleOwner = this@FormSelectionActivity
            executePendingBindings()
        }

        currentID = intent.getStringExtra(EXTRA_PATIENT_ID)!!
        currentPatient = intent.getSerializableExtra(FORM_SELECTION_EXTRA_PATIENT) as Patient?

        setUpFetchFormButton()
        setUpFormVersionOnChange()
        setUpActionBar()
    }

    private fun setUpFormVersionOnChange() {
        val formSelection = findViewById<TextInputLayout>(R.id.form_selection_text_input)
        val formLanguageInput = findViewById<TextInputLayout>(R.id.form_language_text_input)
        formSelection.editText!!.doOnTextChanged { text, _, _, _ ->
            viewModel.formTemplateChanged(text.toString())
            formLanguageInput.editText!!.text.clear()
        }
    }

    private fun setUpFetchFormButton() {
        val fetchFormButton = findViewById<Button>(R.id.fetchFormButton)
        val formSelectionInput = findViewById<TextInputLayout>(R.id.form_selection_text_input)
        val formLanguageInput = findViewById<TextInputLayout>(R.id.form_language_text_input)

        check(intent.hasExtra(EXTRA_PATIENT_ID))

        fetchFormButton.setOnClickListener {

            // editTexts should not be null in normal circumstances
            val formTemplateName = formSelectionInput.editText!!.text.toString()
            val formLanguage = formLanguageInput.editText!!.text.toString()

            if (formTemplateName.isEmpty()) {
                Toast.makeText(
                    this@FormSelectionActivity,
                    getString(R.string.warn_no_form_template_selected),
                    Toast.LENGTH_SHORT
                ).show()
            } else if (formLanguage.isEmpty()) {
                Toast.makeText(
                    this@FormSelectionActivity,
                    getString(R.string.war_no_form_language_selected),
                    Toast.LENGTH_SHORT
                ).show()
            } else {
<<<<<<< HEAD
                val formTemplate = viewModel.getFormTemplateFromName(formTemplateName)//, formLanguage)
=======
                val formTemplate =
                    viewModel.getFormTemplateFromNameAndVersion(formTemplateName, formLanguage)
>>>>>>> 166bc437

                val intent = FormRenderingActivity.makeIntentWithFormTemplate(
                    this@FormSelectionActivity,
                    formTemplate,
<<<<<<< HEAD
                    formLanguage,
                    intent.getStringExtra(EXTRA_PATIENT_ID)!!
=======
                    intent.getStringExtra(EXTRA_PATIENT_ID)!!,
                    intent.getSerializableExtra(FORM_SELECTION_EXTRA_PATIENT) as Patient
>>>>>>> 166bc437
                )

                startActivity(intent)
            }
        }
    }

    private fun setUpActionBar() {
        supportActionBar?.title = getString(R.string.form_selection_activity_title)
        supportActionBar?.setDisplayHomeAsUpEnabled(true)
    }

    override fun onSupportNavigateUp(): Boolean {
        onBackPressed()
        return true
    }

    companion object {
        private const val EXTRA_PATIENT_ID = "PatientID that a new form will be created for"
        private const val FORM_SELECTION_EXTRA_PATIENT = "Patient"

        @JvmStatic
        fun makeIntentForPatientId(context: Context, patientId: String, patient: Patient): Intent =
            Intent(context, FormSelectionActivity::class.java).apply {
                putExtra(EXTRA_PATIENT_ID, patientId)
                putExtra(FORM_SELECTION_EXTRA_PATIENT, patient)
            }
    }

    override fun onBackPressed() {
        //super.onBackPressed()

        val intent = currentID?.let {
            PatientProfileActivity.makeIntentForPatientId(
                this@FormSelectionActivity,
                it
            )
        }

        if (intent != null) {
            startActivity(intent)
        }
    }
}<|MERGE_RESOLUTION|>--- conflicted
+++ resolved
@@ -81,23 +81,14 @@
                     Toast.LENGTH_SHORT
                 ).show()
             } else {
-<<<<<<< HEAD
                 val formTemplate = viewModel.getFormTemplateFromName(formTemplateName)//, formLanguage)
-=======
-                val formTemplate =
-                    viewModel.getFormTemplateFromNameAndVersion(formTemplateName, formLanguage)
->>>>>>> 166bc437
 
                 val intent = FormRenderingActivity.makeIntentWithFormTemplate(
                     this@FormSelectionActivity,
                     formTemplate,
-<<<<<<< HEAD
                     formLanguage,
-                    intent.getStringExtra(EXTRA_PATIENT_ID)!!
-=======
                     intent.getStringExtra(EXTRA_PATIENT_ID)!!,
                     intent.getSerializableExtra(FORM_SELECTION_EXTRA_PATIENT) as Patient
->>>>>>> 166bc437
                 )
 
                 startActivity(intent)
