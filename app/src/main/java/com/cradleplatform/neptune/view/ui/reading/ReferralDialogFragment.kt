--- conflicted
+++ resolved
@@ -173,19 +173,11 @@
                 comment,
                 selectedHealthFacilityName
             )
-<<<<<<< HEAD
-
             when (roomDbSaveResult) {
                 is ReadingFlowSaveResult.SaveSuccessful.ReferralSmsNeeded -> {
                     showStatusToast(view.context, roomDbSaveResult, ReferralOption.SMS)
-                    // Here is where SMS is actually sent
-                    sendSms(roomDbSaveResult.patientInfoForReferral)
-=======
-            when (smsSendResult) {
-                is ReadingFlowSaveResult.SaveSuccessful.ReferralSmsNeeded -> {
-                    showStatusToast(view.context, smsSendResult, ReferralOption.SMS)
                     val json = smsDataProcessor.processPatientAndReadingsToJSON(
-                        smsSendResult.patientInfoForReferral)
+                        roomDbSaveResult.patientInfoForReferral)
                     smsSender.queueRelayContent(json).let { enqueuSuccessful ->
                         if (enqueuSuccessful) {
                             smsSender.sendSmsMessage(false)
@@ -194,10 +186,9 @@
                     // TODO: Remove the following code from the UI and move to a more appropriate place
                     // This should not be in the UI and should be moved to a place where the server
                     // response is being parsed
-                    smsSendResult.patientInfoForReferral.patient.lastServerUpdate =
-                        smsSendResult.patientInfoForReferral.patient.lastEdited
-                    viewModel.patientSentViaSMS(smsSendResult.patientInfoForReferral.patient)
->>>>>>> ff03d017
+                    roomDbSaveResult.patientInfoForReferral.patient.lastServerUpdate =
+                        roomDbSaveResult.patientInfoForReferral.patient.lastEdited
+                    viewModel.patientSentViaSMS(roomDbSaveResult.patientInfoForReferral.patient)
                 }
                 else -> {
                     showStatusToast(view.context, roomDbSaveResult, ReferralOption.SMS)
