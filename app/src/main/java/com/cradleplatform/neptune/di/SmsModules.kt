--- conflicted
+++ resolved
@@ -3,11 +3,8 @@
 import android.content.Context
 import android.content.SharedPreferences
 import com.cradleplatform.neptune.http_sms_service.sms.SMSSender
-<<<<<<< HEAD
 import com.cradleplatform.neptune.http_sms_service.sms.SmsStateReporter
-=======
 import com.cradleplatform.neptune.http_sms_service.sms.utils.SMSDataProcessor
->>>>>>> ff03d017
 import com.cradleplatform.neptune.manager.SmsKeyManager
 import com.cradleplatform.neptune.manager.UrlManager
 import dagger.Module
@@ -36,21 +33,16 @@
 
     @Provides
     @Singleton
+    fun provideSMSDataProcessor(
+        urlManager: UrlManager,
+    ) = SMSDataProcessor(urlManager)
+
+    @Provides
+    @Singleton
     fun provideSmsSender(
         smsKeyManager: SmsKeyManager,
         sharedPreferences: SharedPreferences,
-<<<<<<< HEAD
         @ApplicationContext context: Context,
         smsStateReporter: SmsStateReporter,
     ) = SMSSender(smsKeyManager, sharedPreferences, context, smsStateReporter)
-=======
-        @ApplicationContext context: Context
-    ) = SMSSender(smsKeyManager, sharedPreferences, context)
-
-    @Provides
-    @Singleton
-    fun provideSMSDataProcessor(
-        urlManager: UrlManager,
-    ) = SMSDataProcessor(urlManager)
->>>>>>> ff03d017
 }