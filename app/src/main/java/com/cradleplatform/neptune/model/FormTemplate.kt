--- conflicted
+++ resolved
@@ -60,11 +60,7 @@
     @SerializedName("questionId") val questionId: String,
     //val questionText: String,
     @SerializedName("questionType") val questionType: String,
-<<<<<<< HEAD
     @SerializedName("answers") var answers: Answers,
-=======
-    @SerializedName("answers") val answers: Answers?,
->>>>>>> 994d5a6f
     @SerializedName("hasCommentAttached") val hasCommentAttached: Boolean,
     @SerializedName("required") val required: Boolean,
     @SerializedName("questionLangVersions") val languageVersions: List<QuestionLangVersion>
