--- conflicted
+++ resolved
@@ -486,17 +486,8 @@
                 gestationalAge != null
             }
 
-            val pregnancyId = if (has(PatientField.PREGNANCY_ID.text)) {
-                get(PatientField.PREGNANCY_ID)?.asInt()
-            } else {
-                null
-            }
-
             val sex = Sex.valueOf(get(PatientField.SEX)!!.textValue())
-<<<<<<< HEAD
-=======
             val pregnancyId = get(PatientField.PREGNANCY_ID)?.asInt()
->>>>>>> 3ed3d7bc
             val zone = get(PatientField.ZONE)?.textValue()
             val villageNumber = get(PatientField.VILLAGE_NUMBER)?.textValue()
             val householdNumber = get(PatientField.HOUSEHOLD_NUMBER)?.textValue()
@@ -506,24 +497,7 @@
             val lastEdited = get(PatientField.LAST_EDITED)?.asLong()
 
             // TODO: update server to send "lastServerUpdate" instead of base
-<<<<<<< HEAD
-            //  + remove PatientField.BASE
-            // This logic is implemented to allow tests to pass (tests look for lastServerUpdate
-            val lastServerUpdate = if (has(PatientField.BASE.text)) {
-                get(PatientField.BASE)?.asLong()
-            } else {
-                get(PatientField.LAST_SERVER_UPDATE)?.asLong()
-            }
-
-            // Set these to null because if we are receiving patient information from the server,
-            // it guarantees there are no un-uploaded edits on android
-            val drugLastEdited = null
-            val medicalLastEdited = null
-            val prevPregnancyOutcome = null
-            val prevPregnancyEndDate = null
-=======
             val lastServerUpdate = get(PatientField.LAST_SERVER_UPDATE)?.asLong()
->>>>>>> 3ed3d7bc
 
             // The following fields are set to null because if we are receiving patient information
             // from the server, it guarantees there are no un-uploaded edits on android
@@ -788,7 +762,6 @@
     DRUG_LAST_EDITED("drugLastEdited"),
     MEDICAL_LAST_EDITED("medicalLastEdited"),
     LAST_SERVER_UPDATE("base"),
-    BASE("base"),
     READINGS("readings")
 }
 
