package com.cradleplatform.neptune.manager

import android.content.Context
import android.content.SharedPreferences
import android.util.Log
import androidx.core.content.edit
import androidx.room.withTransaction
import com.cradleplatform.neptune.R
import com.cradleplatform.neptune.database.CradleDatabase
import com.cradleplatform.neptune.model.Assessment
import com.cradleplatform.neptune.model.HealthFacility
import com.cradleplatform.neptune.model.Patient
import com.cradleplatform.neptune.model.Reading
import com.cradleplatform.neptune.model.Referral
import com.cradleplatform.neptune.model.UserRole
import com.cradleplatform.neptune.net.NetworkResult
import com.cradleplatform.neptune.net.RestApi
import com.cradleplatform.neptune.net.SyncException
import com.cradleplatform.neptune.sync.SyncWorker
import com.cradleplatform.neptune.utilities.SharedPreferencesMigration
import com.cradleplatform.neptune.utilities.UnixTimestamp
import com.fasterxml.jackson.annotation.JsonIgnoreProperties
import com.fasterxml.jackson.annotation.JsonProperty
import dagger.hilt.android.qualifiers.ApplicationContext
import kotlinx.coroutines.Dispatchers
import kotlinx.coroutines.async
import kotlinx.coroutines.channels.Channel
import kotlinx.coroutines.coroutineScope
import kotlinx.coroutines.joinAll
import kotlinx.coroutines.launch
import kotlinx.coroutines.sync.Mutex
import kotlinx.coroutines.sync.withLock
import kotlinx.coroutines.withContext
import java.net.HttpURLConnection.HTTP_OK
import javax.inject.Inject

/**
 * Manages logging the user into the server and setting up the application once
 * successfully logged in.
 */
class LoginManager @Inject constructor(
    private val restApi: RestApi,
    private val sharedPreferences: SharedPreferences,
    private val database: CradleDatabase,
    private val patientManager: PatientManager,
    private val readingManager: ReadingManager,
    private val healthFacilityManager: HealthFacilityManager,
    private val referralManager: ReferralManager,
    private val assessmentManager: AssessmentManager,
    @ApplicationContext private val context: Context
) {

    companion object {
        private const val TAG = "LoginManager"
        const val TOKEN_KEY = "token"
        const val EMAIL_KEY = "loginEmail"
        const val USER_ID_KEY = "userId"
    }

    fun isLoggedIn(): Boolean {
        sharedPreferences.run {
            if (!contains(TOKEN_KEY)) {
                return false
            }
            if (!contains(USER_ID_KEY)) {
                return false
            }
        }
        return true
    }

    private val loginMutex = Mutex()

    /**
     * Performs the complete login sequence required to log a user in and
     * initialize the application for use.
     *
     * @param email the email to login with
     * @param password the password to login with
     * @param parallelDownload whether to download patient + readings and health facilities in
     * parallel. True by default. (For unit testing purposes to get around a problem.)
     * @return a [NetworkResult.Success] variant if the user was able to login successfully,
     *  otherwise a [[NetworkResult.Failure] or [[NetworkResult.NetworkException] will be returned
     */
    suspend fun login(
        email: String,
        password: String,
        parallelDownload: Boolean = true
    ): NetworkResult<Unit> = withContext(Dispatchers.Default) {
        // Prevent logging in twice
        loginMutex.withLock {
            if (isLoggedIn()) {
                Log.w(TAG, "trying to login twice!")
                return@withContext NetworkResult.NetworkException(Exception("already logged in"))
            }

            // Send a request to the authentication endpoint to login
            //
            // If we failed to login, return immediately
            val loginResult = restApi.authenticate(email, password)
            if (loginResult is NetworkResult.Success) {
                val loginResponse = loginResult.value
                sharedPreferences.edit(commit = true) {
                    putString(TOKEN_KEY, loginResponse.token)
                    putInt(USER_ID_KEY, loginResponse.userId)
                    putString(EMAIL_KEY, loginResponse.email)
                    putString(
                        context.getString(R.string.key_vht_name),
                        loginResponse.firstName
                    )

                    if (UserRole.safeValueOf(loginResponse.role) == UserRole.UNKNOWN) {
                        Log.w(TAG, "server returned unrecognized role ${loginResponse.role}")
                    }
                    // Put the role in as-is anyway
                    putString(
                        context.getString(R.string.key_role),
                        loginResponse.role
                    )

                    putInt(
                        SharedPreferencesMigration.KEY_SHARED_PREFERENCE_VERSION,
                        SharedPreferencesMigration.LATEST_SHARED_PREF_VERSION
                    )
                }
            } else {
                return@withContext loginResult.cast()
            }

            // Once successfully logged in, download the user's patients and health
            // facilities in parallel.
            // We will use this later as the last synced timestamp.
            val loginTime = UnixTimestamp.now

            val patientsDownloadSuccess = downloadPatients() is NetworkResult.Success
            if (patientsDownloadSuccess) {
                sharedPreferences.edit(commit = true) {
                    putString(SyncWorker.LAST_PATIENT_SYNC, loginTime.toString())
                }
            }

            val readingsAsync = async {
                if (patientsDownloadSuccess) {
                    val readingsDownloadSuccess = downloadReadings() is NetworkResult.Success
                    if (readingsDownloadSuccess) {
                        sharedPreferences.edit(commit = true) {
                            putString(SyncWorker.LAST_READING_SYNC, loginTime.toString())
                        }
                    }
                }
            }

            // for unit testing purposes
            if (!parallelDownload) {
                readingsAsync.join()
            }

            // TODO: Maybe make it so that the health facility the server sends back cannot
            //       be removed by the user?
<<<<<<< HEAD
            // TODO: Show some dialog to select a health facility (Refer to issue #24)
            val healthFacilitiesDownloadSuccess = downloadHealthFacilities(loginResult.value.healthFacilityName) is NetworkResult.Success
=======
            // TODO: Show some dialog to select a health facility
>>>>>>> b948264c

            val healthFacilitiesDownloadSuccess = (
                downloadHealthFacilities(loginResult.value.healthFacilityName) is NetworkResult.Success
                )

            val referralsAsync = async {
                if (patientsDownloadSuccess && healthFacilitiesDownloadSuccess) {
                    val referralsDownloadSuccess = downloadReferral() is NetworkResult.Success
                    if (referralsDownloadSuccess) {
                        sharedPreferences.edit(commit = true) {
                            putString(SyncWorker.LAST_REFERRAL_SYNC, loginTime.toString())
                        }
                    }
                }
            }

            val assessmentsAsync = async {
                if (patientsDownloadSuccess) {
                    val assessmentsDownloadSuccess = downloadAssessment() is NetworkResult.Success
                    if (assessmentsDownloadSuccess) {
                        sharedPreferences.edit(commit = true) {
                            putString(SyncWorker.LAST_ASSESSMENT_SYNC, loginTime.toString())
                        }
                    }
                }
            }

            joinAll(readingsAsync, referralsAsync, assessmentsAsync)

            return@withContext NetworkResult.Success(Unit, HTTP_OK)
        }
    }

    private suspend fun downloadHealthFacilities(
        defaultHealthFacilityName: String?
    ): NetworkResult<Unit> = coroutineScope {
        val channel = Channel<HealthFacility>()
        val databaseJob = launch {
            try {
                database.withTransaction {
                    for (healthFacility in channel) {
                        if (healthFacility.name == defaultHealthFacilityName) {
                            healthFacility.isUserSelected = true
                        }
                        healthFacilityManager.add(healthFacility)
                    }
                    Log.d(TAG, "health facility database job is done")
                }
            } catch (e: SyncException) {
                Log.e(TAG, "failed to download health facilities", e)
            }
        }
        val result = restApi.getAllHealthFacilities(channel)

        closeOrCancelChannelByResult(result, channel)
        databaseJob.join()
        return@coroutineScope result
    }

    private suspend fun downloadPatients(): NetworkResult<Unit> = coroutineScope {
        val startTime = System.currentTimeMillis()

        val channel = Channel<Patient>()
        val databaseJob = launch {
            try {
                database.withTransaction {
                    for (patient in channel) {
                        patientManager.add(patient)
                    }
                    Log.d(TAG, "patient database job is successful")
                }
            } catch (e: SyncException) {
                Log.d(TAG, "patient database job failed")
            }
        }
        val result = restApi.getAllPatients(channel)
        closeOrCancelChannelByResult(result, channel)
        databaseJob.join()

        val endTime = System.currentTimeMillis()
        Log.d(TAG, "Patients download overall took ${endTime - startTime} ms")
        return@coroutineScope result
    }

    private suspend fun downloadReadings(): NetworkResult<Unit> = coroutineScope {
        val startTime = System.currentTimeMillis()

        val channel = Channel<Reading>()
        val databaseJob = launch {
            try {
                database.withTransaction {
                    for (reading in channel) {
                        readingManager.addReading(reading, isReadingFromServer = true)
                    }
                    Log.d(TAG, "reading database job is successful")
                }
            } catch (e: SyncException) {
                Log.d(TAG, "reading database job failed")
            }
        }
        val result = restApi.getAllReadings(channel)
        closeOrCancelChannelByResult(result, channel)
        databaseJob.join()

        val endTime = System.currentTimeMillis()
        Log.d(TAG, "Readings download overall took ${endTime - startTime} ms")
        return@coroutineScope result
    }

    private suspend fun downloadReferral(): NetworkResult<Unit> = coroutineScope {
        val startTime = System.currentTimeMillis()

        val channel = Channel<Referral>()
        val databaseJob = launch {
            try {
                database.withTransaction {
                    for (referral in channel) {
                        referralManager.addReferral(referral, true)
                    }
                    Log.d(TAG, "referral database job is successful")
                }
            } catch (e: SyncException) {
                Log.d(TAG, "referral database job failed")
            }
        }
        val result = restApi.getAllReferrals(channel)
        closeOrCancelChannelByResult(result, channel)
        databaseJob.join()

        val endTime = System.currentTimeMillis()
        Log.d(TAG, "Referral download overall took ${endTime - startTime} ms")
        return@coroutineScope result
    }

    private suspend fun downloadAssessment(): NetworkResult<Unit> = coroutineScope {
        val startTime = System.currentTimeMillis()

        val channel = Channel<Assessment>()
        val databaseJob = launch {
            try {
                database.withTransaction {
                    for (assessment in channel) {
                        assessmentManager.addAssessment(assessment, true)
                    }
                    Log.d(TAG, "assessment database job is successful")
                }
            } catch (e: SyncException) {
                Log.d(TAG, "assessment database job failed")
            }
        }
        val result = restApi.getAllAssessments(channel)
        closeOrCancelChannelByResult(result, channel)
        databaseJob.join()

        val endTime = System.currentTimeMillis()
        Log.d(TAG, "Assessment download overall took ${endTime - startTime} ms")
        return@coroutineScope result
    }

    /**
     * Close the channel for type [T] if the [result] is a [NetworkResult.Success], otherwise cancels it.
     * Note: [RestApi] already handles channel closing, so it's likely this function isn't really
     * useful.
     */
    private inline fun <reified T> closeOrCancelChannelByResult(
        result: NetworkResult<Unit>,
        channel: Channel<T>
    ) {
        val prefix = T::class.java.simpleName
        when (result) {
            is NetworkResult.Success -> {
                channel.close()
                Log.d(TAG, "$prefix download successful!")
            }
            is NetworkResult.Failure -> {
                channel.cancel()
                Log.e(TAG, "$prefix download failed; status code: ${result.statusCode}")
            }
            is NetworkResult.NetworkException -> {
                channel.cancel()
                Log.e(TAG, "$prefix download failed; exception", result.cause)
            }
        }
    }

    suspend fun logout(): Unit = withContext(Dispatchers.IO) {
        val (hostname, port) =
            sharedPreferences.getString(context.getString(R.string.key_server_hostname), null) to
                sharedPreferences.getString(context.getString(R.string.key_server_port), null)

        sharedPreferences.edit(commit = true) {
            clear()
            hostname?.let { putString(context.getString(R.string.key_server_hostname), it) }
            port?.let { putString(context.getString(R.string.key_server_port), it) }
        }

        database.run {
            clearAllTables()
        }
    }
}

/**
 * Models the response sent back by the server for /api/user/auth.
 * Not used outside of LoginManager.
 */
@JsonIgnoreProperties(ignoreUnknown = true)
data class LoginResponse(
    @JsonProperty
    val email: String,
    @JsonProperty
    val role: String,
    @JsonProperty
    val firstName: String?,
    @JsonProperty
    val healthFacilityName: String?,
    @JsonProperty
    val userId: Int,
    @JsonProperty
    val token: String
)<|MERGE_RESOLUTION|>--- conflicted
+++ resolved
@@ -157,12 +157,7 @@
 
             // TODO: Maybe make it so that the health facility the server sends back cannot
             //       be removed by the user?
-<<<<<<< HEAD
             // TODO: Show some dialog to select a health facility (Refer to issue #24)
-            val healthFacilitiesDownloadSuccess = downloadHealthFacilities(loginResult.value.healthFacilityName) is NetworkResult.Success
-=======
-            // TODO: Show some dialog to select a health facility
->>>>>>> b948264c
 
             val healthFacilitiesDownloadSuccess = (
                 downloadHealthFacilities(loginResult.value.healthFacilityName) is NetworkResult.Success
