package com.cradleplatform.neptune.manager

import android.content.Context
import android.content.SharedPreferences
import android.util.Log
import androidx.core.content.edit
import com.cradleplatform.neptune.R
import com.cradleplatform.neptune.database.CradleDatabase
import com.cradleplatform.neptune.model.UserRole
import com.cradleplatform.neptune.http_sms_service.http.NetworkResult
import com.cradleplatform.neptune.http_sms_service.http.RestApi
import com.cradleplatform.neptune.sync.PeriodicSyncer
import com.cradleplatform.neptune.utilities.SharedPreferencesMigration
import com.fasterxml.jackson.annotation.JsonIgnoreProperties
import com.fasterxml.jackson.annotation.JsonProperty
import dagger.hilt.android.qualifiers.ApplicationContext
import kotlinx.coroutines.Dispatchers
import kotlinx.coroutines.sync.Mutex
import kotlinx.coroutines.sync.withLock
import kotlinx.coroutines.withContext
import java.net.HttpURLConnection.HTTP_OK
import com.cradleplatform.neptune.viewmodel.UserViewModel.Companion.TOKEN_KEY
import com.cradleplatform.neptune.viewmodel.UserViewModel.Companion.USER_ID_KEY
import com.cradleplatform.neptune.viewmodel.UserViewModel.Companion.PHONE_NUMBERS
import com.cradleplatform.neptune.viewmodel.UserViewModel.Companion.EMAIL_KEY
import com.cradleplatform.neptune.viewmodel.UserViewModel.Companion.RELAY_PHONE_NUMBER
import com.cradleplatform.neptune.viewmodel.UserViewModel.Companion.USER_PHONE_NUMBER
import javax.inject.Inject

/**
 * Manages user login credentials authenticating with the server
 */
class LoginManager @Inject constructor(
    private val restApi: RestApi, // only for authenticating calls
    private val sharedPreferences: SharedPreferences,
    private val database: CradleDatabase, // only for clearing database on logout
<<<<<<< HEAD
    private val periodicSyncer: PeriodicSyncer,
=======
    private val smsKeyManager: SmsKeyManager,
>>>>>>> 99dfb37a
    @ApplicationContext private val context: Context
) {
    companion object {
        private const val TAG = "LoginManager"
    }

    fun isLoggedIn(): Boolean {
        sharedPreferences.run {
            if (!contains(TOKEN_KEY)) {
                return false
            }
            if (!contains(USER_ID_KEY)) {
                return false
            }
        }
        return true
    }

    private val loginMutex = Mutex()

    /**
     * Performs the complete login sequence required to log a user in
     *
     * @param email the email to login with
     * @param password the password to login with
     * @return a [NetworkResult.Success] variant if the user was able to login successfully,
     *  otherwise a [[NetworkResult.Failure] or [[NetworkResult.NetworkException] will be returned
     */
    suspend fun login(
        email: String,
        password: String
    ): NetworkResult<Unit> = withContext(Dispatchers.Default) {
        // Prevent logging in twice
        loginMutex.withLock {
            if (isLoggedIn()) {
                Log.w(TAG, "trying to login twice!")
                return@withContext NetworkResult.NetworkException(Exception("already logged in"))
            }

            // Send a request to the authentication endpoint to login
            // If we failed to login, return immediately
            val loginResult = restApi.authenticate(email, password)
            if (loginResult is NetworkResult.Success) {
                val loginResponse = loginResult.value
                sharedPreferences.edit(commit = true) {
                    putString(TOKEN_KEY, loginResponse.token)
                    putInt(USER_ID_KEY, loginResponse.userId)
                    putString(EMAIL_KEY, loginResponse.email)

                    val phoneNumbersSerialized = loginResponse.phoneNumbers.joinToString(",")
                    putString(PHONE_NUMBERS, phoneNumbersSerialized)
                    putString(
                        context.getString(R.string.key_vht_name),
                        loginResponse.firstName
                    )

                    if (UserRole.safeValueOf(loginResponse.role) == UserRole.UNKNOWN) {
                        Log.w(TAG, "server returned unrecognized role ${loginResponse.role}")
                    }
                    // Put the role in as-is anyway
                    putString(
                        context.getString(R.string.key_role),
                        loginResponse.role
                    )

                    putInt(
                        SharedPreferencesMigration.KEY_SHARED_PREFERENCE_VERSION,
                        SharedPreferencesMigration.LATEST_SHARED_PREF_VERSION
                    )

                    setDefaultRelayPhoneNumber()

                    // Extract and securely store the smsKey
                    val smsKey = loginResponse.smsKey
                    // TODO: Modify such that what ever is stored is just
                    smsKeyManager.storeSmsKey(smsKey)
                    // TODO: todo check result
                }

                periodicSyncer.startPeriodicSync()
            } else {
                return@withContext loginResult.cast()
            }
            return@withContext NetworkResult.Success(Unit, HTTP_OK)
        }
    }

    private fun setDefaultRelayPhoneNumber() {
        // get the default relay phone number from settings.xml
        val defaultRelayPhoneNumber = context.getString(R.string.settings_default_relay_phone_number)
        // set the relay phone number to the default
        sharedPreferences.edit().putString(RELAY_PHONE_NUMBER, defaultRelayPhoneNumber).apply()
    }

    suspend fun logout(): Unit = withContext(Dispatchers.IO) {
        val (hostname, port) =
            sharedPreferences.getString(context.getString(R.string.key_server_hostname), null) to
                sharedPreferences.getString(context.getString(R.string.key_server_port), null)

        sharedPreferences.edit(commit = true) {
            clear()
            hostname?.let { putString(context.getString(R.string.key_server_hostname), it) }
            port?.let { putString(context.getString(R.string.key_server_port), it) }
        }

        database.run {
            clearAllTables()
        }

<<<<<<< HEAD
        periodicSyncer.endPeriodicSync()
=======
        // Clear all the user specific information from sharedPreferences
        sharedPreferences.edit().remove(USER_PHONE_NUMBER).apply()
        sharedPreferences.edit().remove(TOKEN_KEY).apply()
        sharedPreferences.edit().remove(USER_ID_KEY).apply()
        sharedPreferences.edit().remove(EMAIL_KEY).apply()
        sharedPreferences.edit().remove(PHONE_NUMBERS).apply()
        sharedPreferences.edit().remove(RELAY_PHONE_NUMBER).apply()
        smsKeyManager.clearSmsKey()
>>>>>>> 99dfb37a
    }
}

/**
 * Models the response sent back by the server for /api/user/auth.
 * Not used outside of LoginManager.
 * TODO: Store refresh token and use it (refer to issue #52)
 */
@JsonIgnoreProperties(ignoreUnknown = true)
data class LoginResponse(
    @JsonProperty
    val email: String,
    @JsonProperty
    val role: String,
    @JsonProperty
    val firstName: String?,
    @JsonProperty
    val healthFacilityName: String?,
    @JsonProperty
    val phoneNumbers: List<String>,
    @JsonProperty
    val userId: Int,
    @JsonProperty
    val token: String,
    @JsonProperty
    val smsKey: String
)<|MERGE_RESOLUTION|>--- conflicted
+++ resolved
@@ -34,11 +34,8 @@
     private val restApi: RestApi, // only for authenticating calls
     private val sharedPreferences: SharedPreferences,
     private val database: CradleDatabase, // only for clearing database on logout
-<<<<<<< HEAD
     private val periodicSyncer: PeriodicSyncer,
-=======
     private val smsKeyManager: SmsKeyManager,
->>>>>>> 99dfb37a
     @ApplicationContext private val context: Context
 ) {
     companion object {
@@ -148,9 +145,7 @@
             clearAllTables()
         }
 
-<<<<<<< HEAD
         periodicSyncer.endPeriodicSync()
-=======
         // Clear all the user specific information from sharedPreferences
         sharedPreferences.edit().remove(USER_PHONE_NUMBER).apply()
         sharedPreferences.edit().remove(TOKEN_KEY).apply()
@@ -159,7 +154,6 @@
         sharedPreferences.edit().remove(PHONE_NUMBERS).apply()
         sharedPreferences.edit().remove(RELAY_PHONE_NUMBER).apply()
         smsKeyManager.clearSmsKey()
->>>>>>> 99dfb37a
     }
 }
 
