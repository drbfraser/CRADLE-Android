--- conflicted
+++ resolved
@@ -59,15 +59,9 @@
                 retrieveSmsKey(),
                 SmsKeyResponse::class.java
             )
-<<<<<<< HEAD
-            smsKeyPreviousData.sms_key = updatedSecretKey.sms_key
-            smsKeyPreviousData.expiry_date = updatedSecretKey.expiry_date
-            smsKeyPreviousData.stale_date = updatedSecretKey.stale_date
-=======
             smsKeyPreviousData.smsKey = updatedSecretKey.smsKey
             smsKeyPreviousData.expiryDate = updatedSecretKey.expiryDate
             smsKeyPreviousData.staleDate = updatedSecretKey.staleDate
->>>>>>> 15655ca8
             smsKeyPreviousData.message = updatedSecretKey.message
             val updatedSmsKeyString = convertToKeyValuePairs(smsKeyPreviousData)
             storeSmsKey(updatedSmsKeyString)
