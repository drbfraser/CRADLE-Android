--- conflicted
+++ resolved
@@ -122,28 +122,12 @@
     /**
      * Uploads an edited patient to the server.
      *
-<<<<<<< HEAD
-=======
-     * Upon successful upload, the patient's `lastServerUpdate` field will be updated to
-     * reflect the fact that any changes made on mobile have been received by
-     * the server.
-     *
->>>>>>> 20d9d883
      * @param patient the patient to upload
      * @return whether the upload succeeded or not
      */
     suspend fun updatePatientOnServer(patient: Patient): NetworkResult<Unit> {
         val result = restApi.putPatient(patient)
-<<<<<<< HEAD
         add(patient)
-=======
-        if (result is NetworkResult.Success) {
-            // Update the patient's `lastServerUpdate` field if successfully uploaded
-            patient.lastServerUpdate = patient.lastEdited
-            add(patient)
-        }
-
->>>>>>> 20d9d883
         return result.map { }
     }
 
