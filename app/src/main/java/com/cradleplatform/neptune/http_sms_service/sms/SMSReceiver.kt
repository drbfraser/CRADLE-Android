--- conflicted
+++ resolved
@@ -4,13 +4,10 @@
 import android.content.Context
 import android.content.Intent
 import android.telephony.SmsMessage
-<<<<<<< HEAD
 import dagger.hilt.android.AndroidEntryPoint
 import javax.inject.Inject
-=======
 import android.util.Log
 import com.cradleplatform.neptune.utilities.SMSFormatter
->>>>>>> 37c6a51a
 
 // TODO: Use shared prefs or other methods instead of these and decrypt data in an activity
 // Note that this data is not being read anywhere and is only being stored here
