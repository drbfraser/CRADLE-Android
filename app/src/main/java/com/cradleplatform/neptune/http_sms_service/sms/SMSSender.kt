--- conflicted
+++ resolved
@@ -3,8 +3,8 @@
 import android.app.Activity
 import android.content.Context
 import android.content.SharedPreferences
+import android.os.Handler
 import android.os.Looper
-import android.os.Handler
 import android.telephony.SmsManager
 import android.widget.Toast
 import com.cradleplatform.neptune.R
@@ -38,13 +38,9 @@
 
     fun queueRelayContent(unencryptedData: String): Boolean {
         val encryptedData = encodeMsg(unencryptedData, smsSecretKey)
-<<<<<<< HEAD
-        val smsPacketList = formatSMS(encryptedData, relayRequestCount)
-        smsStateReporter.initSending(smsPacketList.size)
-=======
         val smsPacketList = formatSMS(encryptedData, RelayRequestCounter.getCount())
         RelayRequestCounter.incrementCount(appContext)
->>>>>>> ff03d017
+        smsStateReporter.initSending(smsPacketList.size)
         return smsRelayQueue.addAll(smsPacketList)
     }
 
