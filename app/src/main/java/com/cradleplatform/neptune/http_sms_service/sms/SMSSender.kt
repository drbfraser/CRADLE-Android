--- conflicted
+++ resolved
@@ -3,11 +3,8 @@
 import android.app.Activity
 import android.content.Context
 import android.content.SharedPreferences
-<<<<<<< HEAD
-=======
+import android.os.Looper
 import android.os.Handler
->>>>>>> 1f1d20cd
-import android.os.Looper
 import android.telephony.SmsManager
 import android.widget.Toast
 import com.cradleplatform.neptune.R
@@ -48,35 +45,18 @@
     fun sendSmsMessage(acknowledged: Boolean) {
         val relayPhoneNumber = sharedPreferences.getString(UserViewModel.RELAY_PHONE_NUMBER, null)
         val smsManager: SmsManager = SmsManager.getDefault()
-        // Variable checks if we prepared a looper for the current thread or if it already existed
-        var looperPrepared = false
 
-        // Since this function is being called by both the main and other threads, we need to
-        // prepare looper for the other threads in order to show toasts
-        if (Looper.myLooper() == null) {
-            Looper.prepare()
-            looperPrepared = true
-        }
         if (!smsRelayQueue.isNullOrEmpty()) {
             // if acknowledgement received, remove window block and proceed to next
             if (acknowledged) {
                 smsRelayQueue.removeFirst()
                 if (smsRelayQueue.isEmpty()) {
                     val finishedMsg = appContext.getString(R.string.sms_all_sent)
-<<<<<<< HEAD
-                    Toast.makeText(
-                        appContext, finishedMsg,
-                        Toast.LENGTH_LONG
-                    ).show()
-                    if (looperPrepared) {
-                        Looper.loop()
-=======
                     Handler(Looper.getMainLooper()).post {
                         Toast.makeText(
                             appContext, finishedMsg,
                             Toast.LENGTH_LONG
                         ).show()
->>>>>>> 1f1d20cd
                     }
                     return
                 }
@@ -109,10 +89,6 @@
                 }
             }
         }
-
-        if (looperPrepared) {
-            Looper.loop()
-        }
     }
 
     fun sendAckMessage(requestIdentifier: String, ackNumber: Int, numFragments: Int) {
@@ -126,15 +102,6 @@
 
         val smsManager: SmsManager = SmsManager.getDefault()
         val relayPhoneNumber = sharedPreferences.getString(UserViewModel.RELAY_PHONE_NUMBER, null)
-        // Variable checks if we prepared a looper for the current thread or if it already existed
-        var looperPrepared = false
-
-        // Since this function is being called by both the main and other threads, we need to
-        // prepare looper for the other threads in order to show toasts
-        if (Looper.myLooper() == null) {
-            Looper.prepare()
-            looperPrepared = true
-        }
 
         try {
             smsManager.sendMultipartTextMessage(
@@ -166,8 +133,5 @@
                 activityContext = null
             }
         }
-        if (looperPrepared) {
-            Looper.loop()
-        }
     }
 }