--- conflicted
+++ resolved
@@ -12,10 +12,7 @@
     private val smsStateReporter: SmsStateReporter
 ) {
     companion object {
-<<<<<<< HEAD
-       const val REQUEST_NUMBER_MISMATCH = 425
-=======
-        private const val REQUEST_NUMBER_MISMATCH = 425
+        const val REQUEST_NUMBER_MISMATCH = 425
         private const val TAG = "SmsErrorHandler"
 
         fun isErrorCode(code: Int): Boolean = code >= 400
@@ -25,7 +22,6 @@
         val expectedRequestNumber = errorResponse.expectedRequestNumber
         smsStateReporter.updateRequestNumber(expectedRequestNumber ?: 0)
         Log.d(TAG, "Request Number Mismatch - Updating to $expectedRequestNumber")
->>>>>>> 4f578b82
     }
 
     private fun shouldDecryptRelayError(errCode: Int): Boolean {
@@ -62,6 +58,7 @@
             Log.d(TAG, "Error Code: $outerErrorCode Error Msg: $msg")
         }
 
+
         return errorMsg
     }
 
