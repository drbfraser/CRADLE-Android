package com.cradleVSA.neptune.manager

import com.cradleVSA.neptune.database.daos.ReadingDao
import com.cradleVSA.neptune.model.Assessment
import com.cradleVSA.neptune.model.Reading
import com.cradleVSA.neptune.model.Referral
import com.cradleVSA.neptune.model.RetestGroup
import com.cradleVSA.neptune.net.NetworkResult
import com.cradleVSA.neptune.net.RestApi
import com.cradleVSA.neptune.net.Success
import kotlinx.coroutines.Dispatchers.Default
import kotlinx.coroutines.withContext
import javax.inject.Singleton

/**
 * Service for interfacing with readings stored in the database.
 *
 * This service is used to abstract away the raw database schema which prefers
 * to store data as JSON instead of using actual database constructs.
 *
 * When interacting with this service from Kotlin, use of the `suspend` methods
 * is preferred. For Java interop, one can use either the convenience `Async`
 * or `Blocking` variants. For call-and-forget methods like [addReading], use
 * the `Async` variant. For methods which return a value, the `Blocking`
 * variants may be used but remember that those will block the current thread.
 *
 */
@Singleton
class ReadingManager constructor(
    private val readingDao: ReadingDao,
    private val restApi: RestApi
) {

    /**
     * Adds a new reading to the database.
     * @param reading the reading to insert
     */
    suspend fun addReading(reading: Reading, isReadingFromServer: Boolean) {
        if (isReadingFromServer) reading.isUploadedToServer = true

        readingDao.updateOrInsertIfNotExists(reading)
    }

    /**
     * Get all the readings.
     */
    suspend fun addAllReadings(readings: List<Reading>) = readingDao.insertAll(readings)

    /**
     * Updates an existing reading in the database.
     * of this class and make this a [suspend] function
     * @param reading the reading to update
     */
    suspend fun updateReading(reading: Reading) = readingDao.update(reading)

    /**
<<<<<<< HEAD
=======
     * Returns a list of all readings (and their associated patients) in the
     * database.
     */
    @Deprecated(
        """
        Do not use this; this is memory inefficient. For stats, it should be done in the database
    """
    )
    suspend fun getAllReadings(): List<Reading> = readingDao.getAllReadingEntities()

    /**
>>>>>>> 47e3ea07
     * Returns the reading (and its associated patient) with a given [id] from
     * the database. Returns `null` if unable to find such a reading.
     */
    suspend fun getReadingById(id: String): Reading? = readingDao.getReadingById(id)

    /**
     * Returns all readings associated with a specific patient [id].
     */
    suspend fun getReadingsByPatientId(id: String): List<Reading> =
        readingDao.getAllReadingByPatientId(id)

    /**
     * Returns all readings which have not been uploaded to the server yet.
     */
    suspend fun getUnUploadedReadings(): List<Reading> = readingDao.getAllUnUploadedReadings()

    suspend fun markAllReadingsAsUploaded() = readingDao.markAllAsUploadedToServer()

    /**
     * get unUploaded readings for patients who already exists in the server
     */
    suspend fun getUnUploadedReadingsForServerPatients(): List<Reading> =
        readingDao.getAllUnUploadedReadingsForTrackedPatients()

    /**
     * Constructs a [RetestGroup] for a given [reading].
     * [reading] will be included in the resulting [RetestGroup].
     */
    suspend fun createRetestGroup(reading: Reading): RetestGroup = withContext(Default) {
        val readings = readingDao.getReadingsByIds(reading.previousReadingIds).toMutableList()
        if (reading.id !in reading.previousReadingIds) readings.add(reading)
        return@withContext RetestGroup(readings)
    }

    /**
     * Deletes the reading with a specific [id] from the database.
     */
    suspend fun deleteReadingById(id: String) = readingDao.delete(getReadingById(id))

    /**
     * Get the newest reading of a patient
     */
    suspend fun getNewestReadingByPatientId(id: String): Reading? =
        readingDao.getNewestReadingByPatientId(id)

    /**
     * upload new reading to the server and mark it uploaded based on the result.
     * @return upload result
     */
    suspend fun uploadNewReadingToServer(reading: Reading): NetworkResult<Unit> {
        val result = restApi.postReading(reading)
        when (result) {
            is Success -> {
                reading.isUploadedToServer = true
                readingDao.update(reading)
            }
        }
        return result.map { }
    }

    /**
     * downloads the reading from the server and save it to the local database
     * @return upload result.
     */
    suspend fun downloadNewReadingFromServer(id: String): NetworkResult<Unit> {
        val result = restApi.getReading(id)
        if (result is Success) {
            addReading(result.value, isReadingFromServer = true)
        }
        return result.map { Unit }
    }

    suspend fun addAssessment(assessment: Assessment) {
        getReadingById(assessment.readingId)?.apply {
            followUp = assessment
            referral?.isAssessed = true
            updateReading(this)
        }
    }

    suspend fun addReferral(referral: Referral) {
        readingDao.updateReferral(referral.readingId, referral)
    }

    suspend fun downloadAssessment(assessmentId: String): NetworkResult<Unit> {
        val result = restApi.getAssessment(assessmentId)
        if (result is Success) {
            addAssessment(result.value)
        }
        return result.map { }
    }

    suspend fun setDateRecheckVitalsNeededToNull(readingId: String) {
        readingDao.setDateRecheckVitalsNeededToNull(readingId)
    }

    suspend fun setIsUploadedToServerToZero(readingId: String) {
        readingDao.setIsUploadedToServerToZero(readingId)
    }
}<|MERGE_RESOLUTION|>--- conflicted
+++ resolved
@@ -54,21 +54,7 @@
     suspend fun updateReading(reading: Reading) = readingDao.update(reading)
 
     /**
-<<<<<<< HEAD
-=======
-     * Returns a list of all readings (and their associated patients) in the
-     * database.
-     */
-    @Deprecated(
-        """
-        Do not use this; this is memory inefficient. For stats, it should be done in the database
-    """
-    )
-    suspend fun getAllReadings(): List<Reading> = readingDao.getAllReadingEntities()
-
-    /**
->>>>>>> 47e3ea07
-     * Returns the reading (and its associated patient) with a given [id] from
+    * Returns the reading (and its associated patient) with a given [id] from
      * the database. Returns `null` if unable to find such a reading.
      */
     suspend fun getReadingById(id: String): Reading? = readingDao.getReadingById(id)
