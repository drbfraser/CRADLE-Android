--- conflicted
+++ resolved
@@ -668,12 +668,9 @@
     <string name="sync_activity_status_downloading_health_facilities">Downloading Health Facilities</string>
     <string name="sync_activitiy_status_downloading_form_templates">Downloading Form Templates</string>
     <string name="pencil_icon_for_edit">Pencil icon for edit</string>
-<<<<<<< HEAD
     <string name="pinpass_enter_pin">Enter PIN</string>
     <string name="pinpass_forgot_pin">Forgot PIN</string>
-=======
     <string name="submit">Submit</string>
->>>>>>> 0e5140ba
 
 
     <plurals name="unuploaded_reading_signout_message">
