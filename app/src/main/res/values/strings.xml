--- conflicted
+++ resolved
@@ -593,12 +593,9 @@
     <string name="edit_online_success_msg">Success - changes saved online</string>
     <string name="edit_offline_success_msg">Please sync! Edits weren\'t pushed to server</string>
     <string name="edit_fail_msg">Invalid - check errors in input</string>
-<<<<<<< HEAD
     <string name="sync_patients">Sync Patients</string>
-=======
     <string name="show_password">show password</string>
     <string name="hide_password">hide password</string>
->>>>>>> 93d539ee
 
     <plurals name="unuploaded_reading_signout_message">
         <item quantity="one">%1$d reading still needs to be uploaded to the server. This reading will be lost after signing out!</item>
