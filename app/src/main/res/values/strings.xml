--- conflicted
+++ resolved
@@ -719,14 +719,14 @@
     <string name="form_submission_success">Form submitted successfully</string>
     <string name="form_uncategorized">Uncategorized</string>
     <string name="form_current_section">Section %d/%d</string>
-<<<<<<< HEAD
+
 
     <!-- User Phone Strings -->
     <string name="phone_new_number_detected">A new number has been detected</string>
     <string name="phone_update_number_to">Would you like to update number to %s</string>
-=======
+
     <string name="form_dialog_connected_to_wifi">Wifi</string>
     <string name="form_dialog_connected_to_cellular">Cellular</string>
     <string name="form_dialog_not_connected_internet">Connect To Internet</string>
->>>>>>> 0aa58be9
+
 </resources>