<resources xmlns:xliff="urn:oasis:names:tc:xliff:document:1.2">
    <string name="app_name">CRADLE</string>
    <string name="action_settings">Settings</string>


    <!-- Intro Wizard -->
    <string name="intro_tab_welcome">CRADLE VSA Support App</string>
    <string name="intro_tab_permissions">Permissions</string>
    <string name="intro_tab_privacy_policy">Privacy Policy</string>
    <string name="done">I ACCEPT</string>
    <string name="intro_permission_description">
        <![CDATA[
        <p>App requires some permissions:</p>
        <h3>Camera</h3>
        <p>App uses the camera to take a photo of the CRADLE VSA\'s screen after it measures vitals.</p>
        <h3>SMS</h3>
        <p>App may automatically send SMS messages to a relay point after creating a reading, referral, or form response.</p>
        ]]>
    </string>

    <string name="title_activity_patients">Patients</string>

    <!-- Navigation Menu Options-->
    <string name="menu_readings">Readings</string>

    <!--    Notification-->
    <string name="notification_channel_name">iCradle</string>
    <string name="notification_channel_description">iCradle Notification</string>

    <!-- Patient Reading - Tab Interface -->
    <string name="save">SAVE</string>
    <string name="next">NEXT</string>
    <string name="title_activity_reading">Patient Reading</string>
    <string name="reading_tab_patient_info">Patient</string>
    <string name="reading_tab_symptoms">Symptoms</string>
    <string name="reading_tab_camera">Photo</string>
    <string name="reading_tab_confirm_data">Vitals</string>
    <string name="reading_tab_summary">Summary</string>

    <!-- Readings Patient Info-->
    <!-- The first symptom in this array will be used as the None symptom, so make sure that's true -->
    <string-array name="reading_symptoms">
        <item>No symptoms</item>
        <item>Headache</item>
        <item>Blurred vision</item>
        <item>Abdominal pain</item>
        <item>Bleeding</item>
        <item>Feverish</item>
        <item>Unwell</item>
        <item>Cough</item>
        <item>Shortness of breath</item>
        <item>Sore throat</item>
        <item>Muscle ache</item>
        <item>Fatigue</item>
        <item>Loss of sense</item>
        <item>Loss of taste</item>
        <item>Loss of smell</item>
    </string-array>

    <string-array name="reading_ga_units">
        <item>Weeks</item>
        <item>Months</item>
        <!--TODO: re-add this: <item>Last menstrual period</item> -->
        <!--        <item>Not pregnant</item>-->
    </string-array>

    <string-array name="sex">
        <item>Male</item>
        <item>Female</item>
        <item>Other</item>
    </string-array>

    <!-- Same order as presented on frontend -->
    <string-array name="urine_test_symbols" translatable="false">
        <item>NAD</item>
        <item>+</item>
        <item>++</item>
        <item>+++</item>
    </string-array>

    <!-- Reading Descriptions -->
    <string name="reading_recheck_vitals_now">Recheck vitals now</string>
    <string name="reading_recheck_vitals_in_one_minute">Recheck vitals in 1 minute</string>
    <string name="reading_recheck_vitals_in_minutes">Recheck vitals in %1$d minutes</string>
    <string name="reading_referred_to_health_facility">Referred to %1$s</string>
    <string name="reading_referred_to_health_facility_unknown">Referred to a health facility</string>

    <!-- Readings Details -->
    <string name="reading_name_age_ga">%1$s, %2$s @ %3$s</string>
    <string name="reading_gestational_age_in_weeks_and_days">%1$dw +%2$dd</string>
    <string name="reading_time_summary">%1$s: %2$s</string>
    <string name="reading_blood_pressure">BP: %1$d/%2$d</string>
    <string name="reading_heart_rate">HR: %1$d</string>
    <string name="reading_referral_sent">Referral sent to %1$s on %2$s</string>
    <string name="reading_referral_notsent">Not referred</string>
    <string name="reading_patient_id">#%1$s</string>
    <string name="reading_uploaded_to_server">Reading uploaded to a server on %1$s.</string>
    <string name="reading_not_uploaded_to_server">Reading NOT yet uploaded to a server.</string>

    <!-- Analysis of BP / Shock-Index: a brief summary of the state of a single reading -->
    <string name="analysis_none">No vital signs entered</string>
    <string name="analysis_green">Patient is likely healthy</string>
    <string name="analysis_yellow_up">Raised BP</string>
    <string name="analysis_yellow_down">Low BP</string>
    <string name="analysis_red_up">Very raised BP</string>
    <string name="analysis_red_down">In severe shock</string>


    <!-- Brief Advice (shown on Reading Summary screen as brief advice based on currentReading(s) -->
    <string name="brief_advice_retest_now">Recommend rechecking vitals immediately to confirm reading.</string>
    <string name="brief_advice_retest_after15">Recommend rechecking vitals in 15 minutes to confirm reading.</string>
    <!--<string name="brief_advice_retest_differ">Readings are different; retest the patient immediately.</string>-->
    <string name="brief_advice_none">Go to Photo tab and take picture of CRADLE VSA. Then go to Vitals tab and confirm data.</string>
    <string name="brief_advice_green">Continue normal care.</string>
    <string name="brief_advice_yellow_up">Monitor for preeclampsia. Transfer to health facility within 24h.</string>
    <string name="brief_advice_yellow_down">Common but assess for infection, bleeding, anaemia, and dehydration.</string>
    <!-- TODO: Stop assuming the patient is a mother. These advice strings were seen for male patients, which is a bug -->
    <string name="brief_advice_red_up">Urgent action needed. Transfer to health facility within 4h. Monitor baby.</string>
    <string name="brief_advice_red_down">Urgent action needed. Get help and assess mother. Immediately transfer to health facility within 1h.</string>

    <!-- Reading flow: Discard dialog -->
    <string name="discard_dialog_discard">Discard</string>
    <string name="discard_dialog_cancel">Cancel</string>
    <string name="discard_dialog_new_reading">Discard new reading?</string>
    <string name="discard_dialog_rechecking">Discard vitals recheck?</string>
    <string name="discard_dialog_changes">Discard your changes?</string>
    <string name="discard_dialog_new_patient">Discard this new patient?</string>
    <string name="discard_dialog_new_patient_and_reading">Discard this new patient and reading?</string>
    <string name="discard_dialog_title">Discard?</string>

    <!-- SMS Text Message Relay -->
    <string name="sms_relay_list_key">SMS Relay Content Treemap</string>

    <!-- SMS Text Message Referral - SMS content-->
    <!-- NOTE: May not want to translate, as sent to doctors -->
    <!-- TODO: Use translatable="false" if you need to enforce this, or create separate
            SMS-only strings that are not translatable -->


    <string name="village">Village</string>
    <string name="block_no">Block</string>
    <string name="zone">Zone</string>
    <string name="id_number">ID number</string>
    <string name="name">Name</string>
    <string name="age">Age</string>
    <string name="sex">Sex</string>
    <string name="gestational_age">Gestational Age: </string>
    <string name="id">ID</string>
    <string name="id_colon">ID:</string>
    <string name="patients">Patients</string>
    <string name="village_colon">Village:</string>
    <string name="personal_information">Personal Information</string>
    <string name="medical_information">Medical Information</string>

    <string name="pregnant">Pregnant:</string>
    <string name="patient_summary">Patient Summary</string>
    <string name="patient_update_medical_history">Update Medical History</string>
    <string name="patient_update_drug_history">Update Drug History</string>
    <string name="patient">Patient:</string>
    <string name="reading">Reading </string>
    <string name="systolic_blood_pressure">Systolic Blood Pressure:</string>
    <string name="diastolic_blood_pressure">Diastolic Blood Pressure:</string>
    <string name="heart_rate">Heart Rate (BPM):</string>
    <string name="assessment">Assessment</string>
    <string name="diagnosis">Diagnosis:</string>
    <string name="treatment">Treatment:</string>
    <string name="medical_history">Medical History</string>
    <string name="drug_history">Drug History</string>
    <string name="take_new_reading_button">Take New Reading</string>
    <string name="log_in">Log In</string>
    <string name="email">Email</string>
    <string name="password">Password</string>
    <string name="go">Go</string>
    <string name="logging_in">Logging in</string>
    <string name="login_successful">Login successful!</string>
    <string name="login_error">Invalid email or password.</string>
    <string name="login_activity_no_internet">No internet available</string>
    <string name="activity_patients_no_patients_message">You don\'t have any patients right now.\n Go to the dashboard to create a new patient.</string>
    <string name="pregnant_question">Pregnant?</string>
    <string name="create_new_reading">Create New Reading</string>
    <string name="create_new_referral">Create New Referral</string>
    <string name="global_search">Search all patients</string>
    <string name="sign_out_question">Sign out?</string>
    <string name="settings_title">Settings</string>
    <string name="settings_advanced">Advanced</string>
    <string name="default_settings">(default)</string>
    <string name="summary_recheck_vitals_now">Recheck vitals now is recommended</string>
    <string name="summary_recheck_vitals_15_min">Recheck vitals in 15 minutes is recommended</string>
    <string name="patient_info_no_name">No name</string>
    <string name="reading_no_gestational_age">No gestational age</string>
    <string name="date_of_birth_or_age">Date-of-birth or age</string>
    <string name="missing_required_patient_info">Missing required patient information</string>
    <string name="dialog_missing_information_title">Missing information</string>
    <string name="dialog_missing_information_message">Some required fields from PATIENT or CONFIRM VITALS tabs are missing. Please enter this data before referring patient.</string>
    <string name="referral_dialog_title">Send referral</string>
    <string name="referral_dialog_button_send_sms">Send SMS</string>
    <string name="referral_dialog_button_send_web">Send web</string>
    <string name="no_health_facility_dialog_title">No health facility selected</string>
    <string name="no_health_facility_dialog_message">Please add a health facility in the settings menu</string>
    <string name="not_available_n_slash_a">N/A</string>
    <string name="education_activity_title">Help</string>
    <string name="video_activity_title">CRADLE VSA Instructions</string>
    <string name="symptoms">Symptoms</string>
    <string name="missing_required_patient_vitals">Missing required patient vitals</string>
    <string name="missing_vitals_blood_pressure">Blood pressure (systolic, diastolic, heart rate)</string>
    <string name="missing_vitals_symptoms">Symptoms</string>
    <string name="network_result_success">Successful</string>
    <string name="network_result_partial_success">Partially Successful</string>
    <string name="network_result_error_server_rejected_credentials">Server rejected credentials; check they are correct in settings.</string>
    <string name="network_result_error_server_rejected_upload_request">Server rejected upload request; check server URL in settings.</string>
    <string name="network_result_error_server_rejected_url">Server rejected URL; check server URL in settings.</string>
    <string name="network_result_error_reading_or_patient_might_already_exist">The reading or patient might already exist; check global patients</string>
    <string name="network_result_error_generic_status_code">Server rejected upload; check server URL in settings. Code %1$d</string>
    <string name="reading_not_pregnant">Not pregnant</string>
    <string name="patient_profile_reading_already_uploaded_snackbar">This reading is already uploaded to the server, unable to make changes to it.</string>
    <string name="patient_profile_reading_already_uploaded_cannot_delete_snackbar">This reading is already uploaded to the server; cannot delete the reading.</string>
    <string name="patient_profile_reading_referral_pending">Referral pending</string>
    <string name="patient_profile_reading_unknown_referrer">Unknown</string>
    <string name="global_patient_search_title">All Patients Search</string>
    <string name="global_patient_search_fetching_the_patients">Fetching the patients</string>
    <string name="global_patient_search_unable_to_fetch">Sorry, unable to fetch patients</string>
    <string name="global_patient_search_patient_already_added">This patient already added as your patient</string>
    <string name="global_patient_search_add_patient_dialog_title">Are you sure?</string>
    <string name="global_patient_search_add_patient_dialog_message">Are you sure you want to add this patient as your own?</string>
    <string name="global_patient_search_adding_to_your_patient_list">Adding to your patient list.</string>
    <string name="global_patient_search_unable_to_make_user_patient_relationship">Unable to make user-patient relationship</string>
    <string name="global_patient_search_no_internet_available_to_search">No internet connection available to search on the server</string>
    <string name="global_patient_search_no_internet_available_to_associate">No internet connection available to associate you with the patient</string>
    <string name="global_patient_search_no_internet_available_to_get_info">No internet connection available to get information about the patient</string>
    <string name="global_patient_profile_dialog_title">Are you sure?</string>
    <string name="global_patient_profile_dialog_message">This is not reversible</string>
    <string name="global_patient_profile_add_dialog_message">Adding to your patients list</string>
    <string name="global_patient_profile_add_failed">Unable to make user-patient relationship</string>
    <string name="global_patient_profile_fetch_patient_dialog_message">Fetching the patient…</string>
    <string name="global_patient_profile_fetch_patient_fail">Unable to fetch patient information</string>
    <string name="global_patient_profile_you_must_add_to_list_before_editing">You must add this patient to your patient lists before editing anything</string>
    <string name="global_patient_profile_you_must_add_to_list_before_reading">You must add this patient to your patients list before creating a new reading</string>
    <string name="global_patient_profile_internet_needed_to_associate">No internet connection. Internet is needed to associate you with this patient.</string>

    <plurals name="settings_n_configured_health_facilities">
        <item quantity="one">%1$d configured health facility</item>
        <item quantity="other">%1$d configured health facilities</item>
    </plurals>

    <string name="normal_signout_message">You will be required to sign in again before using the application.</string>
    <string name="dashboard_new_patient">New Patient</string>
    <string name="dashboard_sync">Sync</string>
    <string name="dashboard_education">Education</string>
    <string name="dashboard_statistics">Statistics</string>
    <string name="education_activity_community_poster">Community poster</string>
    <string name="education_activity_watch_training_video">Watch training video</string>
    <string name="education_activity_clinic_poster">Clinic poster</string>
    <string name="login_email_hint">someone@example.com</string>
    <string name="login_password_hint" translatable="false">*********</string>
    <string name="patient_profile_date_of_birth">Date of Birth</string>
    <string name="no">No</string>
    <string name="patient_profile_month">Month</string>
    <string name="patient_profile_week">Week</string>
    <string name="patient_profile_none_caps">NONE</string>
    <string name="patient_update_history">Update</string>
    <string name="patient_update_drug_history_title">Update Drug History</string>
    <string name="patient_update_medical_history_title">Update Medical History</string>
    <string name="patient_update_history_label">Enter information here</string>
    <string name="patient_profile_add_to_my_patients_list_button">Add to my patients list</string>
    <string name="stats_activity_unique_readings">Unique Readings</string>
    <string name="stats_activity_total_readings">Total Readings</string>
    <string name="stats_activity_referrals_sent">Referrals Sent</string>
    <string name="stats_activity_referrals_assessed">Referrals Assessed</string>
    <string name="stats_activity_patients_referred">Patients Referred</string>
    <string name="stats_activity_days_with_readings">Days With Readings</string>
    <string name="stats_activity_total_number_of_traffic_lights">Total number of traffic lights</string>
    <string name="stats_activity_fetching_data">Please wait, fetching statistics…</string>
    <string name="stats_activity_I_made_header">%1$s, I made…</string>
    <string name="stats_activity_facility_header">%1$s, facility %2$s made…</string>
    <string name="stats_activity_all_header">%1$s, all facilities and users made…</string>
    <string name="stats_activity_epoch_string">Between %1$s and %2$s</string>
    <string name="stats_activity_month_string">This month</string>
    <string name="stats_activity_filter_header">Choose a filtering option</string>
    <string name="stats_activity_filter_showAll">Show statistics for all readings</string>
    <string name="stats_activity_filter_byUserID">Show statistics for me</string>
    <string name="stats_activity_filter_byFacilityID">Show statistics for a health facility</string>
    <string name="stats_activity_api_call_failed">An error occurred when getting statistics from the server. Please try again later.</string>
    <string name="stats_activity_pickFacility_header">Choose a health facility.</string>
    <string name="stats_activity_unknown_role">Unable to parse your permissions level. This may cause statistics retrieval to fail.</string>
    <string name="stats_activity_date_picker">Select date range</string>
    <string name="stats_activity_filter">Filter</string>
    <string name="video_activity_header">CRADLE VSA Training Video</string>
    <string name="video_activity_app_credits">App developed by Team Neptune</string>
    <string name="camera_fragment_instructions_header">Hold the phone steady and take photo of CRADLE VSA reading</string>
    <string name="camera_fragment_take_photo_button">Take photo</string>
    <string name="camera_fragment_load_photo_button">Load photo</string>
    <string name="camera_fragment_slide_to_zoom">Slide to zoom</string>
    <string name="confirm_data_fragment_systolic_hint">Systolic</string>
    <string name="confirm_data_fragment_diastolic_hint">Diastolic</string>
    <string name="confirm_data_fragment_heart_rate_hint">Heart rate</string>
    <string name="confirm_data_fragment_go_to_summary_screen_next_to_review_data_and_save">Go to Summary screen (next) to review data and save.</string>
    <string name="confirm_data_fragment_no_photo_taken_for_reading">No photo has been taken for this reading.</string>
    <string name="confirm_data_fragment_ocr_disabled_enter_manually">OCR disabled in settings; please enter vitals manually.</string>
    <string name="confirm_data_fragment_set_blur_radius">Set Blur Radius</string>
    <string name="intro_fragment_grant_permissions_button">Grant permissions</string>
    <string name="intro_fragment_additional_permissions_required">Additional permissions required to proceed; please tap Grant Permissions or exit app.</string>
    <string name="intro_fragment_all_permissions_granted_tap_next_below">All permissions granted; tap Next (below).</string>
    <string name="no_caps">NO</string>
    <string name="patient_info_fragment_date_of_birth_question">Date Of birth?</string>
    <string name="patient_info_fragment_date_of_birth_hint">Date of birth</string>
    <string name="patient_info_fragment_age_hint">Patient\'s age</string>
    <string name="summary_fragment_advice_header">Advice</string>
    <string name="summary_fragment_recheck_vitals_now_after_save">Recheck vitals now (after save)</string>
    <string name="summary_fragment_recheck_vitals_in_15_minutes_after_save">Recheck vitals in 15 minutes (after save)</string>
    <string name="summary_fragment_recheck_vitals_now_is_recommended">Recheck vitals now is recommended</string>
    <string name="summary_fragment_referral_recommended">Referral recommended</string>
    <string name="summary_fragment_send_referral_button">Send Referral</string>
    <string name="summary_fragment_follow_up_needed_another_day_switch">Follow-up needed (another day)</string>
    <string name="summary_fragment_follow_up_recommended">Follow-up recommended</string>
    <string name="symptoms_fragment_header">Symptoms</string>
    <string name="symptoms_fragment_other_symptoms">Other symptoms</string>
    <string name="yes_caps">YES</string>
    <string name="symptoms_fragment_urine_test_taken">Urine test taken?</string>
    <string name="health_facility_row_about">About</string>
    <string name="health_facility_row_type_colon">Type:</string>
    <string name="health_facility_row_location_colon">Location:</string>
    <string name="reading_card_assessment_symptoms_colon">Symptoms:</string>
    <string name="reading_card_assessment_urine_test_result">Urine Test Result:</string>
    <string name="reading_card_assessment_made_by">Made by:</string>
    <string name="reading_card_assessment_health_facility_colon">Health facility:</string>
    <string name="reading_card_assessment_follow_up_colon">Follow up:</string>
    <string name="reading_card_assessment_referred_by_colon">Referred By:</string>
    <string name="reading_card_assessment_special_investigation_colon">Special investigation:</string>
    <string name="reading_card_assessment_medication_prescribed_colon">Medication Prescribed:</string>
    <string name="reading_card_pending_no_assessment_not_yet_uploaded_to_server">Not yet uploaded to server</string>
    <string name="reading_card_pending_no_assessment_follow_up_needed">Follow-up needed</string>
    <string name="reading_card_pending_no_assessment_no_referral">No Referral</string>
    <string name="reading_card_pending_no_assessment_urine_test_result_colon">Urine Test Result:</string>
    <string name="reading_card_pending_no_assessment_symptoms_colon">Symptoms:</string>
    <string name="referral_dialog_title_which_health_facility">Which health facility?</string>
    <string name="referral_dialog_comments_label">Comments (optional)</string>
    <string name="cancellation_reason">Cancellation reason:</string>
    <string name="optional_edit_text_hint">(optional)</string>
    <string name="referral_dialog_sending_a_referral_saves_the_reading">Sending a referral saves the reading</string>
    <string name="referral_dialog_uploading_referral_message">Uploading referral</string>
    <string name="referral_dialog_success_toast">Successfully uploaded referral</string>
    <string name="urine_test_layout_leukocytes">Leukocytes</string>
    <string name="urine_test_layout_nitrites">Nitrites</string>
    <string name="urine_test_layout_protein">Protein</string>
    <string name="urine_test_layout_blood">Blood</string>
    <string name="urine_test_layout_glucose">Glucose</string>
    <string name="urine_test_layout_table_header_result">Result</string>
    <string name="household_number">Household number</string>
    <string name="patient_error_id_missing">Missing patient ID</string>
    <string name="patient_error_id_must_be_number">ID must be a number</string>
    <string name="patient_error_id_too_long_max_n_digits">ID is too long; max is %1$d digits.</string>
    <string name="patient_error_name_missing">Missing name</string>
    <string name="patient_error_dob_missing">Missing date of birth</string>
    <string name="patient_error_dob_format">Wrong date of birth format (need %1$s)</string>
    <string name="patient_error_age_between_n_and_m">Age must be between %1$d and %2$d</string>
    <string name="patient_error_age_or_dob_missing">Missing age or date of birth</string>
    <string name="patient_error_name_must_be_characters">Must be characters</string>
    <string name="patient_error_gestational_age_missing">Missing</string>
    <string name="patient_error_gestation_for_no_preg">Can\'t have gestational age when not pregnant</string>
    <string name="patient_error_gestation_greater_than_n_weeks">Over %1$d weeks</string>
    <string name="patient_error_gestation_greater_than_n_months">Over %1$d months</string>
    <string name="patient_error_gestation_must_be_not_zero">Can\'t be 0</string>
    <string name="blood_pressure_error_systolic_out_of_bounds">Systolic blood pressure needs to be between %1$d - %2$d</string>
    <string name="blood_pressure_error_diastolic_out_of_bounds">Diastolic blood pressure needs to be between %1$d - %2$d</string>
    <string name="blood_pressure_error_heart_rate_out_of_bounds">Heart rate needs to be between %1$d - %2$d</string>
    <string name="blood_pressure_error_missing_systolic">Missing systolic blood pressure</string>
    <string name="blood_pressure_error_missing_diastolic">Missing diastolic blood pressure</string>
    <string name="blood_pressure_error_missing_heart_rate">Missing heart rate</string>
    <string name="error_must_be_between_n_and_m">Must be between %1$d and %2$d</string>
    <string name="fragment_patient_info_dob_helper">Enter approximate age, or use date of birth via icon</string>
    <string name="age_date_picker_title">Select date of birth</string>
    <string name="age_input_suffix_approximate_years_old">years old (approximate)</string>
    <string name="age_input_calculated_age">(%1$d years old)</string>
    <string name="years_old_with_date_of_birth_in_parens">years old (<xliff:g example="1995-05-05" id="date">%1$s</xliff:g>)</string>
    <string name="dob_helper_using_age_from_date_of_birth">Using age from given date of birth</string>
    <string name="fragment_patient_info_name_label">Name*</string>
    <string name="field_required">*Required</string>
    <string name="fragment_patient_info_age_label">Age*</string>
    <string name="fragment_patient_info_village_number_label">Village number</string>
    <string name="fragment_patient_info_household_number_label">Household number</string>
    <string name="fragment_patient_info_gender_label">Gender*</string>
    <string name="fragment_patient_info_pregnant_checkbox_label">Pregnant</string>
    <string name="fragment_patient_info_gestational_age_units_label">Gestational age units</string>
    <string name="fragment_patient_info_gestational_age_label">Gestational age</string>
    <string name="patient_error_sex_missing">Missing gender</string>
    <string name="fragment_patient_info_id_label">ID*</string>
    <string name="fragment_patient_info_medical_history_label">Medical history</string>
    <string name="fragment_patient_info_drug_history_label">Drug history</string>
    <string name="edit_text_unavailable_hint">(unavailable)</string>
    <string name="fragment_patient_info_title">Demographics</string>
    <string name="fragment_symptoms_other_symptoms_label">Other symptoms</string>
    <string name="back">Back</string>
    <string name="urine_test_error_blood_missing">Missing blood test</string>
    <string name="urine_test_error_glucose_missing">Missing glucose</string>
    <string name="urine_test_error_leukocytes_missing">Missing leukocytes</string>
    <string name="urine_test_error_nitrites_missing">Missing nitrites</string>
    <string name="urine_test_error_invalid_value">Invalid urine test value</string>
    <string name="urine_test_card_header">Urine test</string>
    <string name="urine_test_error_protein_missing">Protein missing</string>
    <string name="patient_error_village_number_missing">Missing village number</string>
    <string name="patient_error_must_be_number">Must be a number</string>
    <string name="fragment_vital_signs_take_picture_button">Take picture of CRADLE VSA</string>
    <string name="fragment_vital_signs_systolic_label">Systolic*</string>
    <string name="fragment_vital_signs_diastolic_label">Diastolic*</string>
    <string name="fragment_vital_signs_heart_rate_label">Heart rate*</string>
    <string name="fragment_vital_signs_respiratory_rate_label">Respiratory rate</string>
    <string name="fragment_vital_signs_temperature_label">Temperature</string>
    <string name="fragment_vital_signs_oxygen_saturation_label">Oxygen saturation</string>
    <string name="fragment_vital_signs_cradle_vsa_fields_card_header">Cradle VSA Readings</string>
    <string name="activity_reading_next_button">Next</string>
    <string name="reading_bottom_nav_bar_checking_id">Checking patient ID…</string>
    <string name="reading_activity_patient_id_exists_dialog_title_local_patient">Use existing patient?</string>
    <string name="reading_activity_patient_id_exists_dialog_message_local_patient">A patient with the same ID already exists in your patients list. Would you like to use the patient with\n\nID: %1$s\nName: %2$s\nGender: %3$s\n\nThis will discard the information you\'ve entered here.</string>
    <string name="reading_activity_patient_id_exists_dialog_title_server_patient">Patient ID already exists on server</string>
    <string name="reading_activity_patient_id_exists_dialog_message_server_patient">A patient with the same ID already exists on the server. To add readings for this patient ID, you must add the existing patient to your patients list. Would you like to download and use the patient with\n\nID: %1$s\nName: %2$s\nGender: %3$s\n\nDownloading will discard the information you\'ve entered here.</string>
    <string name="reading_activity_patient_id_exists_dialog_download_button_server_patient">Download and use</string>
    <string name="reading_activity_patient_id_exists_dialog_use_button_local_patient">Use</string>
    <string name="reading_activity_title_new_patient">Creating new patient</string>
    <string name="reading_activity_title_editing_reading">Editing un-uploaded reading</string>
    <string name="reading_activity_title_create_new_reading">Creating new reading</string>
    <string name="reading_activity_title_recheck_vitals">Rechecking vitals</string>
    <string name="reading_activity_subtitle_name_and_id">%1$s (ID %2$s)</string>
    <string name="reading_activity_errors_left_toast">There are still errors left to correct!</string>
    <string name="reading_activity_downloading_patient_id_toast">Downloading</string>
    <string name="reading_activity_downloading_patient_failed_toast">Downloading failed</string>
    <string name="reading_activity_downloading_patient_toast">Downloading patient…</string>
    <string name="reading_activity_downloading_patient_successful_toast">Download successful</string>

    <string name="login_activity_device_is_outdated_dialog_title">Device is out of date</string>
    <string name="login_activity_device_is_outdated_dialog_message">Your device is unable to connect to the servers securely. Since Google Play services are unavailable on your device, we\'re unable to try to upgrade your device\'s security provider. Please ensure that your device supports TLS 1.2 or higher.</string>
    <string name="login_activity_security_provider_toast">Attempting to upgrade default security provider…</string>
    <string name="login_error_ssl_handshake_exception">Error: SSLHandshakeException</string>
    <string name="login_error_general_error_exception_name">Failed to connect to server: Exception %1$s</string>
    <string name="fragment_advice_advice_card_header">Advice for this reading</string>
    <string name="fragment_advice_save_options_header">Options for saving</string>

    <string name="list_reading_item_blood_pressure_display_systolic_diastolic">Systolic: <xliff:g example="115" id="bloodPressure">%1$d</xliff:g>, Diastolic: <xliff:g example="115" id="bloodPressure">%2$d</xliff:g></string>
    <string name="list_reading_item_heart_rate_display"><xliff:g example="75" id="heartRate">%1$d</xliff:g> BPM</string>
    <string name="list_previous_readings_item_heart_rate_label">Heart rate</string>
    <string name="list_previous_readings_item_blood_pressure_label">Blood pressure</string>
    <string name="recommended_radio_button_suffix">(recommended)</string>
    <string name="reading_activity_warning_app_killed_by_system">Warning: The app was killed by the Android system, so unsaved changes have been lost</string>
    <string name="fragment_advice_save_reading_button">Save reading</string>
    <string name="fragment_advice_save_new_patient_and_reading_button">Save patient and reading</string>
    <string name="fragment_advice_save_edits_button">Save changes to reading</string>
    <string name="fragment_advice_recheck_radio_button_dont_recheck">Don\'t recheck vitals</string>
    <string name="fragment_advice_recheck_radio_button_recheck_immediately">Recheck vitals immediately after saving</string>
    <string name="fragment_advice_recheck_radio_button_recheck_15_mins">Recheck vitals 15 minutes after saving</string>
    <string name="fragment_advice_follow_up_label">Follow up</string>
    <string name="fragment_advice_follow_up_radio_button_no_followup">No follow up needed</string>
    <string name="fragment_advice_follow_up_radio_button_another_day">Follow up needed for another day</string>
    <string name="fragment_advice_referral_header">Referral</string>
    <string name="fragment_advice_referral_radio_button_no_referral">Save without referral</string>
    <string name="fragment_advice_referral_radio_button_save_with_referral">Save with referral (requires internet or SMS)</string>
    <string name="fragment_advice_previous_readings_for_this_patient">Previous readings for this patient</string>
    <string name="fragment_advice_recheck_label">Reminders after saving this reading</string>
    <string name="activity_patient_profile_line_chart_description">Cardiovascular data from last %1$d readings</string>
    <string name="activity_patient_profile_chart_systolic_label">Systolic BP</string>
    <string name="activity_patient_profile_chart_diastolic_label">Diastolic BP</string>
    <string name="activity_patient_profile_chart_heart_rate_label">Heart Rate BPM</string>
    <string name="yes">Yes</string>
    <string name="activity_patient_profile_delete_reading_dialog_title">Delete reading?</string>
    <string name="activity_patient_profile_delete_reading_dialog_delete_button">Delete</string>
    <string name="health_facility_label">Health facility</string>
    <string name="referral_dialog_open_health_facility_settings_button_content_description">Open health facility settings</string>
    <string name="fragment_advice_saving_dialog_title">Saving…</string>
    <string name="dialog_referral_toast_sms_success_new_patient">New patient and reading have been saved locally. Please send the referral SMS manually.</string>
    <string name="dialog_referral_toast_sms_success_new_reading_only">Reading has been saved locally. Please send the referral SMS manually.</string>
    <string name="dialog_referral_toast_error_saving_patient_reading">An error occurred when trying to save the new patient and reading. Please recheck the fields.</string>
    <string name="dialog_referral_toast_error_saving_reading">An error occurred when trying to save the reading. Please recheck the fields.</string>
    <string name="dialog_referral_toast_error_uploading_referral_reading">An error occurred when uploading the reading and referral to the server.</string>
    <string name="dialog_referral_toast_error_uploading_referral_reading_and_patient">An error occurred when uploading the new patient, reading, and referral to the server.</string>
    <string name="dialog_referral_toast_web_success_new_patient">The new patient, reading, and referral have been uploaded to the server.</string>
    <string name="dialog_referral_toast_web_success_new_reading_only">The reading and the referral have been uploaded to the server.</string>
    <string name="fragment_advice_toast_error">Error occurred when trying to save</string>
    <string name="fragment_advice_toast_success_new_patient">Successfully saved new patient and reading</string>
    <string name="fragment_advice_toast_success_edit_reading">Your changes to the reading were saved</string>
    <string name="fragment_advice_toast_success_new_reading">Reading saved successfully</string>
    <string name="fragment_advice_toast_error_new_patient">Error occurred when trying to save new reading and patient. Please recheck the fields.</string>
    <string name="fragment_advice_toast_error_edit_reading">Error occurred when trying to save edits to this reading. Please recheck the fields.</string>
    <string name="fragment_advice_toast_error_new_reading">Error occurred when trying to save this new reading. Please recheck the fields.</string>
    <string name="referral_dialog_explanation_text_new_patient">Sending a referral will save the new patient and reading to your device. If you send the referral via the web, the referral along with the patient and reading will all be uploaded to the server.</string>
    <string name="referral_dialog_explanation_text_new_reading">Sending a referral will save the reading to your device. If you send the referral via the web, the referral along with the reading will be uploaded to the server.</string>
    <string name="referral_dialog_select_health_facility">Select one of your health facilities to send the referral to.</string>
    <string name="patient_referral_activity_save_success_nosms">The referral has been successfully uploaded to the server.</string>
    <string name="patient_referral_activity_save_success_smsneeded">New Referral has been saved locally. Please send the referral SMS manually.</string>
    <string name="patient_referral_activity_save_error_construction">>An error has occurred when trying to save the referral. Please recheck the fields.</string>
    <string name="patient_referral_activity_save_error_upload">An error has occurred when trying to uploading the referral to the server.</string>
    <string name="patient_referral_activity_save_error_unknown">An unknown error has occurred.</string>
    <string name="sms_sender_send">Sending SMS message in packets. Please do not exit the view until all messages have been sent.</string>
    <string name="sms_packet_sent">Sending packet message.</string>
    <string name="sms_all_sent">All packets sent.</string>
    <string name="patient_profile_age_label">Age</string>
    <string name="patient_profile_age_about_n_years_old">About %1$d years old</string>
    <string name="patient_profile_age_n_years_old">%1$d years old</string>
    <string name="fragment_vital_signs_ocr_not_available_message">OCR is not available; please enter readings manually</string>
    <string name="dashboard_notice_alpha_build_message">Alpha build — Don\'t use real patient data</string>
    <string name="preference_advanced_title">Advanced</string>
    <string name="preference_sign_out_title">Sign out</string>
    <string name="preference_health_facilities_title">Health facilities</string>
    <string name="preference_region_title">Your region</string>
    <string name="preference_region_summary">The country or region you are working in.</string>
    <string name="preference_name_title">Your name</string>
    <string name="preference_name_summary">No name entered</string>
    <string name="preference_role_title">Your role</string>
    <string name="preference_role_summary">No role available</string>
    <string name="health_facilities_activity_title">My health facilities</string>
    <string name="health_facilities_activity_add_to_list_dialog_message">Add this facility to your list?</string>
    <string name="health_facilities_activity_remove_from_list_dialog_message">Remove this facility from your list?</string>
    <string name="health_facilities_activity_remove_from_list_dialog_yes_button">Remove</string>
    <string name="health_facilities_activity_add_to_list_dialog_yes_button">Add</string>
    <string name="activity_patients_title">My patients</string>
    <string name="patient_list_item_last_reading_from">Last reading</string>
    <string name="list_item_patient_id_label">ID</string>
    <string name="list_item_patient_village_number_label">Village</string>
    <string name="activity_patients_no_results_for_search">No results</string>
    <string name="activity_patients_search_view_title">Search by name or ID</string>
    <string name="activity_patients_error_loading_patients">Error occurred when loading patients</string>
    <string name="activity_patients_retry_button">Retry</string>
    <string name="list_item_patient_referral_assessed">Referral assessed</string>
    <string name="list_item_patient_referral_pending">Referral pending</string>
    <string name="status_none">No traffic light</string>
    <string name="status_green">Green traffic light</string>
    <string name="status_yellow">Yellow traffic light</string>
    <string name="status_red">Red traffic light</string>
    <string name="arrow_up">Up arrow</string>
    <string name="arrow_down">Down arrow</string>
    <string name="arrow_blank">No arrow</string>
    <string name="error_too_long_over_n_chars"><![CDATA[> %1$d characters]]></string>
    <string name="login_error_with_status_code">Failed to login (%1$d status code from server)</string>

    <string name="logout_due_to_error_dialog_title">Logged out</string>
    <string name="logout_due_to_error_dialog_message">You have been logged out due to an error. Please log in again.</string>
    <string name="logout_in_progress_dialog_title">Logging out</string>
    <string name="sign_out_dialog_yes_button">Sign out</string>
    <string name="activity_poster_view_action_bar_title">Educational poster</string>
    <string name="activity_poster_view_clinic_poster_title">Clinic poster</string>
    <string name="activity_poster_view_community_poster_title">Community poster</string>

    <string name="sync_activity_title">Sync</string>
    <string name="sync_activity_sync_button">Sync</string>
    <string name="sync_activity_d_patients_and_d_readings_to_upload">There are %1$d patients and %2$d readings to upload.</string>
    <string name="sync_activity_d_patients_and_d_reading_to_upload">There are %1$d patients and %2$d reading to upload.</string>
    <string name="sync_activity_d_patient_and_d_readings_to_upload">There is %1$d patient and %2$d readings to upload.</string>
    <string name="sync_activity_d_patient_and_d_reading_to_upload">There is %1$d patient and %2$d reading to upload.</string>
    <string name="sync_activity_d_data_to_upload">There are %1$d patient(s), %2$d reading(s), %3$d referral(s), and %4$d assessments(s) to upload.</string>
    <string name="sync_activity_nothing_to_upload">There is nothing to upload.</string>
    <string name="sync_activity_date_never">Never</string>
    <string name="sync_activity_waiting_to_sync_last_synced__s">Waiting to sync. Last sync: %1$s</string>
    <string name="sync_activity_d_out_of_d_downloaded">%1$d out of %2$d</string>
    <string name="sync_activity_status_beginning_upload">Beginning upload</string>
    <string name="sync_activity_status_uploading_patients">Uploading patients</string>
    <string name="sync_activity_status_downloading_patients">Downloading patients</string>
    <string name="sync_activity_status_uploading_readings_referrals">Uploading readings and referrals</string>
    <string name="sync_activity_status_downloading_readings_referrals_and_assessments">Downloading readings, referrals, and assessments</string>
    <string name="sync_activity_status_checking_for_new_patients">Checking for new patient updates</string>
    <string name="sync_activity_status_checking_for_new_readings_referrals_and_assessments">Checking for new readings, referrals, and assessments</string>

    <string name="sync_activity_status_checking_for_new_referrals">Checking for new referral updates</string>
    <string name="sync_activity_status_uploading_referrals">Uploading referrals</string>
    <string name="sync_activity_status_downloading_referrals">Downloading referrals</string>

    <string name="sync_activity_status_checking_for_new_assessments">Checking for new assessments updates</string>
    <string name="sync_activity_status_uploading_assessments">Uploading assessments</string>
    <string name="sync_activity_status_downloading_assessments">Downloading assessments</string>

    <string name="sync_activity_no_internet_connection_please_check_back_later">No internet connection; please check back later</string>
    <string name="sync_activity_sync_status_header">Sync Status</string>
    <string name="sync_activity_last_sync_result_header">Last Sync Result</string>
    <string name="sync_activity_press_the_sync_button_to_sync_patients_and_readings_with_the_server">Press the sync button to sync patients and readings with the server.</string>
    <string name="sync_activity_sync_failed">Sync failed!</string>
    <string name="sync_worker_failure_server_sent_error_code_d__s">Last sync failed: Server sent error code %1$d. %2$s</string>
    <string name="sync_worker_failure_exception_during_sync_s__s">Last sync failed: Exception during sync (%1$s): %2$s</string>
    <string name="sync_worker_success">Last sync successful</string>
    <string name="sync_total_patients_uploaded_s">Number of patients uploaded: %1$d</string>
    <string name="sync_total_patients_downloaded_s">Number of patients downloaded: %1$d</string>
    <string name="sync_total_HealthFacilities_downloaded_s">Number of health facilities downloaded: %1$d</string>
    <string name="sync_total_readings_uploaded_s">Number of readings uploaded: %1$d</string>
    <string name="sync_total_readings_downloaded_s">Number of readings downloaded: %1$d</string>
    <string name="sync_total_followups_from_reading_downloaded_s">Number of new follow-ups for old readings: %1$d</string>
    <string name="sync_total_referrals_from_reading_downloaded_s">Number of new referrals for old readings: %1$d</string>
    <string name="sync_total_assessments_uploaded_s">Number of assessments uploaded: %1$d</string>
    <string name="sync_total_assessments_downloaded_s">Number of assessments downloaded: %1$d</string>
    <string name="sync_total_referrals_uploaded_s">Number of referrals uploaded: %1$d</string>
    <string name="sync_total_referrals_downloaded_s">Number of referrals downloaded: %1$d</string>
    <string name="sync_total_form_templates_downloaded">Number of forms downloaded: %1$d</string>

    <string name="ocr_fragment_title">OCR</string>
    <string name="ocr_fragment_description">Align the CRADLE VSA screen with the corresponding areas and press USE when the readings look correct. The last measured blood pressure values can be retrieved by turning the CRADLE VSA off and holding the ON/OFF button until memory appears.</string>
    <string name="ocr_fragment_systolic_ocr_result_sys_s">SYS: %1$s</string>
    <string name="ocr_fragment_systolic_image_content_description">A capture of the systolic reading on the device screen</string>
    <string name="ocr_fragment_diastolic_ocr_result_dia_s">DIA: %1$s</string>
    <string name="ocr_fragment_diastolic_image_content_description">A capture of the diastolic reading on the device screen</string>
    <string name="ocr_fragment_heart_rate_ocr_result_pul_s">PUL: %1$s</string>
    <string name="ocr_fragment_heart_rate_image_content_description">A capture of the heart beat reading on the device screen</string>
    <string name="ocr_fragment_use_result_button">Use</string>
    <string name="ocr_fragment_systolic_reading_label">SYS</string>
    <string name="ocr_fragment_diastolic_reading_label">DIA</string>
    <string name="ocr_fragment_heart_rate_reading_label">PUL</string>
    <string name="ocr_fragment_toggle_flashlight">Toggle flashlight</string>
    <string name="ocr_fragment_confirmation_are_these_results_correct">Are these results correct?</string>
    <string name="ocr_fragment_results_correct_yes">Yes</string>
    <string name="ocr_fragment_results_correct_no">No</string>
    <string name="patient_name_john_smith">John Smith</string>
    <string name="update_failed">Update failed</string>
    <string name="update_successful">Updated Successfully</string>
    <string name="allergies">Allergies</string>
    <string name="missing">Missing</string>
    <string name="invalid_pregnancy_end_date_future">Invalid end date. Future end dates are not allowed</string>
    <string name="invalid_pregnancy_end_date_before_start">Invalid end date. Pregnancy cannot end before it started </string>
    <string name="error_please_sync">Please sync before continuing</string>
    <string name="unable_to_edit_pregnancy">Unable to edit pregnancy</string>
    <string name="server_error">Server error</string>
    <string name="data_invalid_please_sync">Something went wrong when validating data. Syncing data may solve the issue</string>
    <string name="edit_patient">Edit Patient</string>
    <string name="no_edit_patient_gender">Patient pregnant, cannot change gender</string>
    <string name="editing_no_network_warn">Editing without network. Please sync when possible</string>
    <string name="pregnancy_outcome_hint">Enter outcome (ie Baby weight and mode of delivery)</string>
    <string name="end_date_calendar_icon_prompt">Click calendar icon to add end date</string>
    <string name="lbl_weeks">weeks</string>
    <string name="close_pregnancy">Close Pregnancy</string>
    <string name="close">Close</string>
    <string name="add_pregnancy">Add Pregnancy</string>
    <string name="edit_pregnancy">Edit Pregnancy</string>
    <string name="edit_online_success_msg">Success - changes saved online</string>
    <string name="edit_offline_success_msg">Please sync! Edits weren\'t pushed to server</string>
    <string name="edit_fail_msg">Invalid - check errors in input</string>
    <string name="sync_patients">Sync Patients</string>
    <string name="show_password">show password</string>
    <string name="hide_password">hide password</string>
    <string name="vital_recheck_due_now">Vital recheck due now</string>
    <string name="activity_stats_title">Statistics</string>
    <string name="remind_user_to_sync">Please sync patient data</string>
    <string name="vital_recheck_notification_body_msg">Please tap the notification to take a new reading</string>
    <string name="vital_recheck_notification_title">Vital recheck due for %1$s</string>
    <string name="need_vital_recheck_now">Need Vital Recheck Now</string>
    <string name="new_reading_is_required_now">New Reading is Required Now</string>
    <string name="not_available">Not Available</string>
    <string name="version">Version:</string>
    <string name="referral_pending_card_title">Referral Pending</string>
    <string name="date_of_referral">Referred On</string>
    <string name="date_of_assessment">Assessed On</string>
    <string name="referral_location">Referred To</string>
    <string name="comments">Comments:</string>
    <string name="date_last_assessed">Date Last Assessed:</string>
    <string name="assessed_by">Assessed By:</string>
    <string name="special_investigations_and_results">Special Investigations + Results:</string>
    <string name="final_diagnosis">Final Diagnosis:</string>
    <string name="treatment_operation">Treatment/Operation:</string>
    <string name="medication_prescribed">Medication Prescribed:</string>
    <string name="follow_up">Follow-Up:</string>
    <string name="referral_assessed">"Referral Assessed"</string>
    <string name="referral_cancelled_card_title">Referral Cancelled</string>
    <string name="yyyy_mm_dd">YYYY-MM-DD</string>
    <string name="patient_title">Patient:</string>
    <string name="setting_btn">TODO</string>
    <string name="add_pregnancy_btn">Add pregnancy</string>
    <string name="textview">TextView</string>
    <string name="warn_no_form_template_selected">Please Select a form</string>
    <string name="war_no_form_language_selected">Please Select a Language</string>
    <string name="create_new_form">Create New Form</string>
    <string name="form_selection_hint">Form*</string>
    <string name="form_language_hint">Language*</string>
    <string name="fetch_form_button_text">Fetch Form</string>
    <string name="is_required">Required</string>
    <string name="is_optional">Optional</string>
    <string name="data_range">Input range:</string>
    <string name="sync_activity_status_downloading_health_facilities">Downloading Health Facilities</string>
    <string name="sync_activitiy_status_downloading_form_templates">Downloading Form Templates</string>
    <string name="pencil_icon_for_edit">Pencil icon for edit</string>
<<<<<<< HEAD
    <string name="pinpass_enter_pin">Enter PIN</string>
    <string name="pinpass_forgot_pin">Forgot PIN</string>
=======
    <string name="submit">Submit</string>
    <string name="http">HTTP</string>
    <string name="SMS">SMS</string>
    <string name="discard_form_dialog">This will discard the form!</string>
    <string name="are_you_sure">Are you sure?</string>
    <string name="how_to_submit">How do you want to submit the form?</string>
    <string name="choose_an_option">Choose an option!</string>
>>>>>>> 533e28bd


    <plurals name="unuploaded_reading_signout_message">
        <item quantity="one">%1$d reading still needs to be uploaded to the server. This reading will be lost after signing out!</item>
        <item quantity="other">%1$d readings still need to be uploaded to the server. These readings will be lost after signing out!</item>
    </plurals>
</resources><|MERGE_RESOLUTION|>--- conflicted
+++ resolved
@@ -668,10 +668,8 @@
     <string name="sync_activity_status_downloading_health_facilities">Downloading Health Facilities</string>
     <string name="sync_activitiy_status_downloading_form_templates">Downloading Form Templates</string>
     <string name="pencil_icon_for_edit">Pencil icon for edit</string>
-<<<<<<< HEAD
     <string name="pinpass_enter_pin">Enter PIN</string>
     <string name="pinpass_forgot_pin">Forgot PIN</string>
-=======
     <string name="submit">Submit</string>
     <string name="http">HTTP</string>
     <string name="SMS">SMS</string>
@@ -679,7 +677,6 @@
     <string name="are_you_sure">Are you sure?</string>
     <string name="how_to_submit">How do you want to submit the form?</string>
     <string name="choose_an_option">Choose an option!</string>
->>>>>>> 533e28bd
 
 
     <plurals name="unuploaded_reading_signout_message">
