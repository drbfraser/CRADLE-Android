--- conflicted
+++ resolved
@@ -678,7 +678,7 @@
     <string name="are_you_sure">Are you sure?</string>
     <string name="how_to_submit">How do you want to submit the form?</string>
     <string name="choose_an_option">Choose an option!</string>
-<<<<<<< HEAD
+    <string name="mc_unsupported">Multiple Choice does not support -> %s</string>
     <string name="change_pin_message">Set up or change PIN, PIN entry is required when a certain amount of time has elapsed</string>
     <string name="change_pin_title">Set or Change PIN</string>
     <string name="change_pin_act_first_enter">Enter New PIN</string>
@@ -694,9 +694,6 @@
     <string name="dash_pin_not_set">PIN not set please create one in the setting menu on the top right</string>
     <string name="dash_pin_not_set_button">Ok</string>
     <string name="dash_pin_not_set_title">Warning</string>
-=======
-    <string name="mc_unsupported">Multiple Choice does not support -> %s</string>
->>>>>>> c05026eb
 
 
     <plurals name="unuploaded_reading_signout_message">
