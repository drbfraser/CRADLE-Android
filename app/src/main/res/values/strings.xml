<resources>
    <string name="app_name">Cradle</string>
    <string name="action_settings">Settings</string>


    <!-- Intro Wizard -->
    <string name="intro_tab_welcome">CRADLE VSA Support App</string>
    <string name="intro_tab_permissions">Permissions</string>
    <string name="intro_tab_privacy_policy">Privacy Policy</string>
    <string name="done">I ACCEPT</string>
    <string name="intro_permission_description">
        <![CDATA[
        <p>App requires some permissions:</p>
        <h3>Camera</h3>
        <p>App uses the camera to take a photo of the CRADLE VSA\'s screen after it measures vitals.</p>

        <h3>Storage</h3>
        <p>App stores photos and collected data on your phone.</p>
        ]]>
    </string>


    <string name="title_activity_readings">Readings</string>
    <string name="title_activity_patients">Patients</string>
    <string name="title_activity_help">Help</string>
    <string name="title_activity_upload">Upload To Server</string>

    <!-- Navigation Menu Options-->
    <string name="menu_readings">Readings</string>
    <string name="menu_patients">Patients</string>
    <string name="menu_upload">Upload</string>
    <string name="menu_help">Help</string>


    <!-- Patient Reading - Tab Interface -->
    <string name="save">SAVE</string>
    <string name="next">NEXT</string>
    <string name="title_activity_reading">Patient Reading</string>
    <string name="reading_tab_patient_info">Patient</string>
    <string name="reading_tab_symptoms">Symptoms</string>
    <string name="reading_tab_camera">Photo</string>
    <string name="reading_tab_confirm_data">Vitals</string>
    <string name="reading_tab_summary">Summary</string>
    <string name="reading_tab_empty_state">
        <![CDATA[
        <h2>No readings yet</h2>
        <p>First, <b>set your name and region in settings</b> (gear icon top right).</p>

        <p>Taking your first CRADLE VSA reading:</p>
        <ol>
        <li><b>Tap the \'+\' button</b> (below) and enter patient\'s info.</li>
        <li><b>Check your patient\'s vitals</b> with CRADLE VSA.</li>
        <li>Use app to <b>take photo of CRADLE VSA\'s screen</b> to capture patient vitals.</li>
        <li><b>Refer patient to health centre</b> or mark for later <b>follow-up</b> when needed.</li>
        </ol>

        <p>See Help tab (bottom) for CRADLE VSA training videos (accessible offline).</p>
        ]]>
    </string>

    <!-- Readings Patient Info-->
    <string-array name="reading_symptoms">
        <item>No Symptoms (patient healthy)</item>
        <item>Headache</item>
        <item>Blurred vision</item>
        <item>Abdominal pain</item>
        <item>Bleeding</item>
        <item>Feverish</item>
        <item>Unwell</item>
    </string-array>
    <string-array name="reading_ga_units">
        <item>Weeks</item>
        <item>Months</item>
        <!--TODO: re-add this: <item>Last menstrual period</item> -->
<!--        <item>Not pregnant</item>-->
    </string-array>

    <string-array name="sex">
        <item>Male</item>
        <item>Female</item>
        <item>Intersex</item>
    </string-array>

    <!-- Reading Descriptions -->
    <string name="reading_name_and_id">%1$s (#%2$s)</string>
    <string name="reading_recheck_vitals_now">Recheck vitals now</string>
    <string name="reading_recheck_vitals_in_one_minute">Recheck vitals in 1 minute</string>
    <string name="reading_recheck_vitals_in_minutes">Recheck vitals in %1$d minutes</string>
    <string name="reading_recheck_vitals_button">Take new reading</string>
    <string name="reading_referred_to_health_centre">Referred to %1$s</string>
    <string name="reading_referred_to_health_centre_unknown">Referred to a health centre</string>

    <!-- Readings Details -->
    <string name="reading_name_age_ga">%1$s, %2$dy @ %3$s</string>
    <string name="reading_gestational_age_in_weeks_and_days">%1$dw +%2$dd</string>
    <string name="reading_gestational_age_not_pregnant">Not pregnant</string>
    <string name="reading_time_summary">%1$s: %2$s</string>
    <string name="reading_blood_pressure">BP: %1$d/%2$d</string>
    <string name="reading_heart_rate">HR: %1$d</string>
    <string name="reading_referral_sent">Referral sent to %1$s on %2$s</string>
    <string name="reading_referral_notsent">Not referred</string>
    <string name="reading_not_applicable">N/A</string>
    <string name="reading_patient_id">#%1$s</string>
    <string name="reading_uploaded_to_server">Reading uploaded to a server on %1$s.</string>
    <string name="reading_not_uploaded_to_server">Reading NOT yet uploaded to a server.</string>

    <!-- Analysis of BP / Shock-Index: a brief summary of the state of a single reading -->
    <string name="analysis_none">No vital signs entered</string>
    <string name="analysis_green">Patient is likely healthy</string>
    <string name="analysis_yellow_up">Raised BP</string>
    <string name="analysis_yellow_down">Low BP</string>
    <string name="analysis_red_up">Very raised BP</string>
    <string name="analysis_red_down">In severe shock</string>


    <!-- Brief Advice (shown on Reading Summary screen as brief advice based on currentReading(s) -->
    <string name="brief_advice_retest_now">Recommend rechecking vitals immediately to confirm reading.</string>
    <string name="brief_advice_retest_after15">Recommend rechecking vitals in 15 minutes to confirm reading.</string>
    <!--<string name="brief_advice_retest_differ">Readings are different; retest the patient immediately.</string>-->
    <string name="brief_advice_none">Go to Photo tab and take picture of CRADLE VSA. Then go to Vitals tab and confirm data.</string>
    <string name="brief_advice_green">Continue normal care.</string>
    <string name="brief_advice_yellow_up">Monitor for preeclampsia. Transfer to health centre within 24h.</string>
    <string name="brief_advice_yellow_down">Common but assess for infection, bleeding, anaemia, and dehydration.</string>
    <string name="brief_advice_red_up">Urgent action needed. Transfer to health centre within 4h. Monitor baby.</string>
    <string name="brief_advice_red_down">Urgent action needed. Get help and assess mother. Immediately transfer to health centre within 1h.</string>

    <!-- Confirm dialog -->
    <string name="discard_dialog_discard">Discard</string>
    <string name="discard_dialog_cancel">Cancel</string>
    <string name="discard_dialog_new_reading">Discard this new reading?</string>
    <string name="discard_dialog_rechecking">Discard this rechecking reading?</string>
    <string name="discard_dialog_changes">Discard your changes?</string>
    <string name="missing_info_title">Missing Information</string>
    <string name="missing_info_body">Some required fields from PATIENT or CONFIRM VITALS tabs are missing. Please enter this data before saving.</string>
    <string name="invalid_data">Invalid Data</string>
    <string name="invalid_data_message">Valid ranges\n\nAge limit: 0-150 years\nHearth rate: 30-300 bpm\nsystolic and diastolic: 10-300 bpm\npregnancy max: 15 months</string>


    <!-- SMS Text Message Referral -->
    <string name="send_text_message">Send via SMS</string>
    <string name="send_via_Web">Send via Web</string>

    <string name="cancel">Cancel</string>

    <!-- SMS Text Message Referral - SMS content-->
    <!-- NOTE: May not want to translate, as sent to doctors -->
    <string name="sms_message_header">CRADLE VSA REFERRAL:</string>
    <string name="sms_message_patient">Patient %1$s (#%2$s)</string>
    <string name="sms_message_patient_age_pregnant">   Age %1$dy, GA %2$dw+%3$dd</string>
    <string name="sms_message_patient_age_not_pregnant">   Age %1$dy, Not pregnant</string>
    <string name="sms_message_reading_date">Reading @ %1$s</string>
    <string name="sms_message_reading_results">BP %1$d/%2$d, HR %3$d\n  = %4$s</string>
    <string name="sms_message_referral">Referring to %1$s</string>
    <string name="sms_message_by_vht">by %1$s</string>
    <string name="sms_message_repeat_referral_warning">NOTE: Patient previously referred for this reading to %1$s on %2$s</string>

    <!-- Settings -->
    <string-array name="settings_work_locations">
        <item>In Community</item>
        <item>In health centre</item>
    </string-array>

    <!-- Settings: Health Centres -->


    <!-- Default Settings Values-->
    <!-- (should be removed once app able to read settings from a 2D barcode -->
    <!--  **  Home server and settings **-->
    <!--<string name="settings_default_server_url">http://192.168.86.204:8086/unhcr/upload.php</string>-->
    <!--<string name="settings_default_server_username">user</string>-->
    <!--<string name="settings_default_server_password">just4testing</string>-->
    <!--<string name="settings_default_server_rsa">-->
    <!-- -&#45;&#45;&#45;&#45;BEGIN PUBLIC KEY-&#45;&#45;&#45;&#45;                                      \n-->
    <!--MIIBIjANBgkqhkiG9w0BAQEFAAOCAQ8AMIIBCgKCAQEA8/2NBuEDyLiClu+wkHCP\n-->
    <!--BVGxgwDj8PDLBah7Ge9bYgmM7Jcmc5F15VVQG/RWSFnxD/+/rTGYRju6JYxtnw6G\n-->
    <!--JT0ZyzmoRQ4pArIfAvqwUYcQ08fDyA6mhqbny9FAOwhm643gg+0bnqUw7gPd6z58\n-->
    <!--gW70abOJUfy81EZ2Q7CmuSh5WwMQKu6/q9umvn5iGC6rcxcrg/kqs6cW6E3tMZU8\n-->
    <!--XzVRYK0ctV1m45LitL286h2cflTmIkyeGRPM7quBYuQ2PAN2QMdMaZGXyHJz9AqX\n-->
    <!--w1wKQF+cc9G+pKNNWJDerGTKtmARge2N/3IpT6yQNhVpf6iezISnWrDgcj1jvemR\n-->
    <!--3QIDAQAB                                                        \n-->
    <!-- -&#45;&#45;&#45;&#45;END PUBLIC KEY-&#45;&#45;&#45;&#45;-->
    <!--</string>-->
    <!--    <string name="settings_default_server_url">https://cmpt276-1177-bf.cmpt.sfu.ca/unhcr/upload.php</string>-->
    <string name="settings_reading_server_url">http://cradle-platform.herokuapp.com/patient/reading</string>
    <string name="settings_referral_server_url">http://cradle-platform.herokuapp.com/patient/referral</string>

    <string name="settings_default_server_username">user</string>
    <string name="settings_default_server_password">just4testing</string>
    <string name="settings_default_server_rsa">
        -----BEGIN PUBLIC KEY-----                                      \n
        MIIBIjANBgkqhkiG9w0BAQEFAAOCAQ8AMIIBCgKCAQEA8/2NBuEDyLiClu+wkHCP\n
        BVGxgwDj8PDLBah7Ge9bYgmM7Jcmc5F15VVQG/RWSFnxD/+/rTGYRju6JYxtnw6G\n
        JT0ZyzmoRQ4pArIfAvqwUYcQ08fDyA6mhqbny9FAOwhm643gg+0bnqUw7gPd6z58\n
        gW70abOJUfy81EZ2Q7CmuSh5WwMQKu6/q9umvn5iGC6rcxcrg/kqs6cW6E3tMZU8\n
        XzVRYK0ctV1m45LitL286h2cflTmIkyeGRPM7quBYuQ2PAN2QMdMaZGXyHJz9AqX\n
        w1wKQF+cc9G+pKNNWJDerGTKtmARge2N/3IpT6yQNhVpf6iezISnWrDgcj1jvemR\n
        3QIDAQAB                                                        \n
        -----END PUBLIC KEY-----
    </string>
    <string name="village_number">Village Number</string>
    <string name="house_number">House Number</string>
    <string name="tank_no">Tank</string>
    <string name="block_no">Block</string>
    <string name="zone">Zone</string>
    <string name="id_number">ID number</string>
    <string name="initials">Initials</string>
    <string name="name">Name:</string>
    <string name="age">Age</string>
    <string name="sex">Sex</string>
    <string name="village_number_input">Village Number</string>
    <string name="last_reading">Last Reading:</string>
    <string name="last_reading_input">Last Reading</string>
    <string name="symptoms">Symptoms:</string>
    <string name="symptoms_input">Symptoms</string>
    <string name="gestational_age">Gestational Age</string>
    <string name="gestational_age_input">Gestational Age</string>
    <string name="units">Units</string>
    <string name="id">ID</string>
    <string name="id_colon">ID:</string>
    <string name="id_input">ID</string>
    <string name="profile">Profile</string>
    <string name="age_input">Age:</string>
    <string name="sex_input">Sex:</string>
    <string name="name_input">name</string>
    <string name="patients">Patients</string>
    <string name="village">VILLAGE</string>
    <string name="village_colon">Village:</string>
    <string name="personal_information">Personal Information</string>
    <string name="medical_information">Medical Information</string>

    <string name="pregnant">Pregnant:</string>
    <string name="patient_summary">Patient Summary</string>
    <string name="patient">Patient:</string>
    <string name="reading">Reading </string>
    <string name="Systolic_blood_pressure">Systolic Blood Pressure:</string>
    <string name="diastolic_blood_pressure">Diastolic Blood Pressure:</string>
    <string name="heart_rate">Heart Rate (BPM):</string>
    <string name="symptom">Symptoms:</string>
    <string name="referral_pending">Referral Pending</string>
    <string name="created">Created:</string>
    <string name="assessment">Assessment</string>
    <string name="diagnosis">Diagnosis:</string>
    <string name="treatment">Treatment:</string>
    <string name="other">Other:</string>
    <string name="medical_history">Medical History</string>
    <string name="drug_history">Drug History</string>
    <string name="take_new_reading">Take New Reading</string>
    <string name="log_in">Log In</string>
    <string name="email">Email</string>
    <string name="password">Password</string>
    <string name="go">Go</string>
    <string name="login_error">Invalid Email or Password.</string>
    <string name="empty_text_for_patient">You dont have any patients right now.\n Go to the dashboard to create a new reading.</string>
    <string name="emptyViewStatText">Please create some readings to see stats</string>
    <string name="stateTextforMonth">This Month, you have made</string>
<<<<<<< HEAD
    <string name="pregnant_question">Pregnant?</string>
=======
    <string name="followUpDownloaded">Follow up information downloaded successfully</string>
    <string name="followUpCheckInternet">Follow up information not downloaded, please check your internet connection</string>
    <string name="userNotAuthenticated">The credentials are not vaild, Please login again.</string>
>>>>>>> d0df43fa

</resources><|MERGE_RESOLUTION|>--- conflicted
+++ resolved
@@ -72,7 +72,7 @@
         <item>Weeks</item>
         <item>Months</item>
         <!--TODO: re-add this: <item>Last menstrual period</item> -->
-<!--        <item>Not pregnant</item>-->
+        <item>Not pregnant</item>
     </string-array>
 
     <string-array name="sex">
@@ -253,12 +253,9 @@
     <string name="empty_text_for_patient">You dont have any patients right now.\n Go to the dashboard to create a new reading.</string>
     <string name="emptyViewStatText">Please create some readings to see stats</string>
     <string name="stateTextforMonth">This Month, you have made</string>
-<<<<<<< HEAD
     <string name="pregnant_question">Pregnant?</string>
-=======
     <string name="followUpDownloaded">Follow up information downloaded successfully</string>
     <string name="followUpCheckInternet">Follow up information not downloaded, please check your internet connection</string>
     <string name="userNotAuthenticated">The credentials are not vaild, Please login again.</string>
->>>>>>> d0df43fa
 
 </resources>