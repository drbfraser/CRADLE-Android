--- conflicted
+++ resolved
@@ -38,19 +38,7 @@
 
     <TextView
         android:id="@+id/textView7"
-<<<<<<< HEAD
         style="@style/DashboardCardText"
-        android:text="Readings" />
-=======
-        android:layout_width="wrap_content"
-        android:layout_height="wrap_content"
-        android:elevation="4dp"
-        android:fontFamily="sans-serif"
-        android:text="New"
-        android:textSize="24sp"
-        app:layout_constraintEnd_toEndOf="parent"
-        app:layout_constraintStart_toStartOf="parent"
-        app:layout_constraintTop_toBottomOf="@+id/imageButton" />
->>>>>>> 888f6307
+        android:text="New" />
 
 </android.support.constraint.ConstraintLayout>