--- conflicted
+++ resolved
@@ -153,8 +153,6 @@
         Dispatchers.setMain(testMainDispatcher)
         fakeSharedPreferences.clear()
         databaseCleared = false
-<<<<<<< HEAD
-=======
 
         // Mock the EncryptedSharedPreferences class
         mockkStatic(EncryptedSharedPreferences::class)
@@ -165,18 +163,13 @@
             any<EncryptedSharedPreferences.PrefValueEncryptionScheme>())
         } returns encryptedSharedPreferences
 
->>>>>>> 99dfb37a
         loginManager = LoginManager(
             mockRestApi,
             mockSharedPrefs,
             studDatabase,
-<<<<<<< HEAD
             mockPeriodicSyncer,
-            mockContext,
-=======
             SmsKeyManager(mockContext),
             mockContext
->>>>>>> 99dfb37a
         )
     }
 
